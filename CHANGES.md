This file lists major or notable changes to OpenPnP in chronological order. This is not
a complete change list, only those that may directly interest or affect users.

<<<<<<< HEAD
# 2021-01-14

## Actuators with Profiles / Built-in Camera Lighting / Camera Automatisms

Actuators that can control Camera lights in various ways have been implemented inside OpenPnP.   

- Actuators can be configured for a specific (writing) value type (Boolean, Double, String, 
  Profile).
- Non-Boolean actuators can be configured for specific typed ON and OFF values, so they can be
  triggered using Boolean semantics.
- Actuators can automatically be state-initialized or actuated when Machine States change: 
  Enabled, Homed, Disabled.
- The GUI was reworked to adapt itself to the value types. 
- `HttpActuator` and `ScriptActuator` were extended to support all value types.
- The new actuator value type Profile introduces a "multiple choice" actuator. 
- A Profile type actuator can control multiple target actuators (including itself). 
- Each of the choice profiles controls a set of specific values to be written to the target 
  actuators. 
- Added a Light Actuator to the Camera. A Profile type actuator is the ideal choice to control 
  multi-channel lights such as RGB lights or other selective/angular light sources, or to 
  provide predefined step values for scalar light intensity. 
- Actuator based light triggering can be configured in various ways. 
- The pipeline `ImageCapture` stage can set/override the Light Actuator value as a parameter.
- Camera implementations have been unified in terms of broadcasting, preview FPS etc.
- Full support for 0 fps where only the actual vision captures are displayed.
- Improved SwitcherCamera to only broadcast the correctly switched channel. 
- Optional Auto-Camera-Preview: the active Camera is automatically switched in single preview. 
- Various related bug-fixes.
=======
# 2020-02-04

## New Thermistor Linearizing Actuator

A new Actuator, the ThermistorToLinearSensorActuator, has been added. This Actuator converts
sensor readings that have been processed with thermistor transforms, like Smoothieware does,
to linear readings. If you use Smoothie and have linear sensors attached to the thermistor
inputs this may be useful in linearizing the output.

See https://github.com/openpnp/openpnp/wiki/ThermistorToLinearSensorActuator for more info!
 
>>>>>>> d539596a

# 2020-12-29

## Retry Bug Fixes and Improvements

This is the first in a series of updates to improve retry and error handling in OpenPnP. The
goal of this change is to fix features that were already in OpenPnP but not working correctly
and additionally bring back (and fix) a feature that existed in OpenPnP 1.0.

- Feeder.feedRetryCount now works correctly: feeds will be retried if they fail due to the feed()
  method throwing an Exception. This most often happens in feeders that can detect they are out
  of parts, such as Strip and Tray feeders. If a feeder fails all of it's retries it is disabled.

- Feeder.pickRetryCount implemented: If the vacuum check after a pick fails, the pick and vacuum
  check will be retried without performing another feed. Since this was not previously implemented
  at all, but the setting was there, and this could potentially break feeders or nozzles that
  use shutters the value will be reset to 0 on initial load of this version. You can set it
  if you want to use the new functionality.

- Part.pickRetryCount: This new retry value controls how many times the feed-pick sequence will
  be retried for a part. Defaults to 0. Setting this value makes it possible to automatically
  try additional feeders when one becomes disabled.  


# 2020-12-12

## Advanced Motion Control

- Simpler all-GUI setup of machine axes, axis transformations and their assignment to Nozzles, 
  Cameras etc. (no more machine.xml hacking).
- Making features such as Axis Mapping, Backlash Compensation, Visual Homing, Non-Squareness 
  Compensation etc. available for all types of drivers (formerly just the GcodeDriver).
- Allowing multiple drivers of mixed types.
- Better control of speed factors: properly control the average speed, including 
  acceleration/deceleration phases. A move at 50% takes exactly twice as long, regardles of 
  how short or long the move is. 
- Simulated Jerk Control to reduce vibrations, prevent slipping of parts on nozzles, etc.
- Experimental: Motion Blending.
- Asynchronous communication between OpenPnP and (multiple) controllers. Decoupled and 
  paralellized operation. 
- Graphical diagnostics for Motion Planning as a basis for fact based machine optimization.
- Issues & Solutions system to automatically solve machine specific setup and migration 
  issues, enable advanced features, generate firmware-adapted Gcode commands and regular 
  expressions. 

# 2020-06-23

## Actuator API Change (Non-Breaking)

- Actuator.actuate(String) has been added, along with support in GcodeDriver. This makes it
  easy to send completely custom commands from machine object implementations. This is an
  optional, non-breaking API change.

# 2020-05-18

## Camera Jogging Revert

- The old method of camera jogging by clicking and dragging anywhere has been restored. This
  was removed when camera rotation jogging was adding because it seemed necessary with the
  new drag handles, but it turns out it's not necessary and the new version was far less
  convenient.

# 2020-05-17

## Sponsors and About Dialog

- The About dialog now includes a Credits tab to thank sponsors of the project. A SPONSORS.md
  file is also included, which is shown in the dialog.  

- The About menu item is now correctly added to the Help menu on MacOS when the MacOS integrations
  are not available.
  
## Installer Improvements

- Sample files are now installed by the installer in the user's Documents/OpenPnP directory,
  instead of in the installation directory. This fixes an issue #836 where users loading the
  sample files on Windows would experience a write error.

- Install4J has been updated from version 6 to 8. 
  

# 2020-04-29

## Advanced Camera Settle

Camera Autosettle is now exposed on the GUI, it was significantly expanded to allow for
different methods in image processing and for settling quantification. Graphical diagnostics 
and image replay with motion "heat map" are provided. 

## Advanced Part On/Off Detection

Vacuum sensing part-on/part-off detection was significantly expanded to allow for differencial
vacuum level assessment and adaptive dwell times. Graphical diagnostics are provided.

# 2020-04-20

## Improved Actuator Read Errors

Actuator reads are used for a number of subsystems in OpenPnP, and this feature tends to be
confusing to configure. Previously, a misconfigured actuator read would often result in
a cryptic NullPointerException that was difficult to debug. This system has now been improved
so that the Actuator will report the three most common errors: missing command, missing regex,
and unmatched response.

Additionally, actuatorRead() will no longer return null under any circumstance. It will either
return a valid string (which may be empty) or throw a descriptive error.

## GcodeDriver Test Framework

A new GcodeServer class has been added, along with a number of small GcodeDriver based tests.
The GcodeServer in combination with the test system allows end to end automated testing of complex
features such as Actuators. 

# 2020-04-12

## OpenCV Upgrade

OpenCV has been upgraded to 4.3.0-0. This is a major update (for OpenCV) and may introduce new
issues. This is a necessary step on the way to Java 10+ support.

Note that support for 32 bit Linux has been dropped from the OpenCV package due to difficulty
of maintenance. If you are using 32 bit Linux please make it known.


# 2020-04-02

## Vacuum and Blow Off Levels

You can now specify vacuum and blow off levels on packages. These values are used to trigger
actuators when picking (vacuum level) and placing (blow off level).

See https://github.com/openpnp/openpnp/pull/965 for more information.

Thanks Thomas!


# 2020-01-22

## Camera Jogging Update

A new camera jogging system has been implemented which allows for rotation and better precision
for XY. See https://www.youtube.com/watch?v=0TvqQBkTGP8 for details.

# 2019-12-03
	
## New feeder: ReferenceLeverFeeder

This is for feeders where a lever is pushed by a actuator (usually the head) to advance the parts.  It was made from the ReferenceDragFeeder.  A Part Pitch field is added and multiple feed operations will be performed as required.

# 2019-11-24

## BREAKING CHANGE: Vacuum Valve and Pump Actuation Remodel

Vacuum valves and pump actuation is now modeled with Actuators and  
made independent from pick() and place() functionality and from the Driver. The changes
refine and unify the machine model and ease the development of new capabilities. The new 
ContactProbeNozzle demonstrates this by adding contact probing to pick() and place() 
which allows for more tolerance and robustness in the Z height handling of parts, feeders 
and the PCB. 
* The vacuum Actuator is no longer just used to read the vacuum pressure level but also to
  actuate the valve (Boolean). 
* The Nozzle's pick() and place() methods will actuate the valve Actuators as needed.
* At the same time the Nozzle's pick() and place() methods are now dedicated to what their 
  names imply, making vacuum switching independent from them.
* Consequently the Nozzle pick() or place() can now do more than just actuate the vacuum, 
  they can also be properly sub-classed/overridden for extended functionality. 
* In turn the valve Actuator is now used independently to test if a part if off after 
  placement. An "in-the-air" pick() and place() cycle  is no longer used, avoiding 
  unexpected behavior when pick() and place() do more than vacuum switching.
* Users can also use the Machine Controls' Actuators tab to test the valve Actuator 
  independently and to simulate and determine part on/part off vacuum readings. 
* A new pump Actuator is added to the head. It will actuate the pump as needed.
* The pick() and place() methods in turn govern the pump Actuator, i.e. as long as at 
  least one part is on a nozzle, the pump will be switched on.
* Users can also use the Machine Controls Actuators tab to test the pump Actuator.
* All pick(), place(), pump and valve actuation are removed from the Driver.
* Consequently the PICK_COMMAND, PLACE_COMMAND, PUMP_ON_COMMAND, PUMP_OFF_COMMAND are 
  deprecated in the GCodeDriver. They will no longer work but the fragments are available
  in the GUI for G-Code migration to the Actuators (these entries will be removed end of 
  2021).
* In turn the new Actuators define their G-Code in the proper ACTUATE_BOOLEAN_COMMAND 
  fragments. 
* Users must add the new pump Actuator and revisit the vacuum reading Actuator and 
  migrate their G-Code there. 
* To ease the now more important plug-and-play of Actuators, they can now be assigned by 
  ComboBoxes rather than by loose name references. 
* As a first benefit from the changes, the new ContactProbeNozzle subclasses the 
  ReferenceNozzle and adds a contact probe to sense when the nozzle tip hits the target
  i.e. when the pick() makes contact with the part in the feeder or when the place() hits 
  the PCB with the part on the nozzle (the Liteplacer has such a probing nozzle). This 
  allows for more tolerance and robustness towards variances in Z height of parts, 
  feeders and the PCB. Users can more quickly (i.e. more roughly) setup Z heights.
* More information, guidance and screenshots can be seen in the PR:
  https://github.com/openpnp/openpnp/pull/859#issue-290920991

## ReferenceStripFeeder Vision Bug Fix

A long standing bug in ReferenceStripFeeder has been fixed by @tjanuszewski in
https://github.com/openpnp/openpnp/pull/919. If you have struggled with the vision
on ReferenceStripFeeder in the past, especially on longer strips, please give it a new
try as this fix seems to improve it's functionality greatly.

Thank you @tjanuszewski for finding and fixing this!


# 2019-06-13

## New Scripting Events

Added several new scripting events for pick and place events:

* Nozzle.BeforePick
* Nozzle.AfterPick
* Nozzle.BeforePlace
* Nozzle.AfterPlace

# 2019-06-12

## Switcher Camera and Camera Interface Changes

This update adds a new camera type called a SwitcherCamera. This camera is a virtual camera
that allows you to have multiple virtual cameras sharing the same physical capture device. This
is a common configuration on commercial desktop pick and place machines, where a single capture
card captures images from two analog cameras. A serial command is used to switch which camera
is currently streaming.

Some small changes were also made to the camera interface in general. Two new methods were added:
* Camera.captureForPreview(): Captures an image and applies transforms, but does not perform
  scripting or lighting events.
* Camera.captureRaw(): Returns a raw image from the capture device, with no transforms.

The first is mainly for future expansion - in the near future changes will be made to how camera
streaming works to improve performance and make the cameras more context sensitive.

The second is added specifically for the new SwitcherCamera, so that it can get raw images from
the source camera. This new method is also being used to clean up and consolidate the camera
code across various camera implementations.

In general, if you aren't using the SwitcherCamera you shouldn't notice any differences with
this update. If you notice new problems with cameras, please report an issue.

See https://github.com/openpnp/openpnp/wiki/SwitcherCamera for more information.


# 2019-06-10

## Global Nozzle Tip Update

The nozzle tip system has been overhauled so that nozzle tips belong to the machine, rather than
to each nozzle. This removes the need to duplicate nozzle tips for each nozzle, and better
fits how nozzle changers typically work.

Additionally, you can now easily set package compatibility directly from the
packages panel.

This is a large, breaking change. For more information on why this change happened, please see:
https://github.com/openpnp/openpnp/issues/183

Thank you to @markmaker for reviewing and for merging in his recent calibration changes. He has
also provided some help for migrating:

- copy the big `<nozzle-tips/>` XML block to the right place (I took a default OpenPNP 2.0 `machine.xml` as a guide). 
- start OpenPNP again and again, note the elements/attributes no longer supported and delete them (would be so nice to have a command-line option for the XML parser to ignore unknown elements and attributes, but it seems the parser in OpenPNP has no such thing*)
- define nozzle tip to nozzle compatibility on the Nozzle
- learn the new way to change nozzle tips (by clicking the checkbox in the list)
- define vacuum levels not forgetting the fact that isPartOff is now measured with opened valve for a moment (but see #855).


# 2019-06-02

## Runout Compensation and Bottom Camera Position and Rotation Calibration

Feature changes:
* Using the Runout calibration facility, an automatic bottom camera position and rotation offset 
  calibration is provided. In a multi-nozzle machine, this should be done with the first/best nozzle.
* For all the other nozzles in a multi-nozzle machine, a new "Model & Camera Offset" calibration system is
  provided, compensating for any offset introduced through imperfect Z travel when the bottom camera focal 
  plane does not match the PCB surface plane. 
* The user can not set how many missed vision detections are tolerated in Runout Calibration for more 
  robustness inside a job.
* The user can set a Z offset for calibrate per nozzle tip to allow the focal plane of the vision-detected 
  feature to be further up on the nozzle tip (e.g. receded air hole in a cup shaped nozzle tip).
* If a nozzle tip is named "unloaded" it is used as a stand-in when no nozzle tip is loaded. 
  Very useful when the nozzle tip holder itself has so much runout that even nozzle tip changing 
  is scary without calibration. Again use the Z offset to calibrate the bare nozzle tip holder in the 
  focal plane. 
* User settable automatic recalibration trigger:
   - On each nozzle tip change
   - On each nozzle tip change if used in a job (like before)
   - On homing/first change of a nozzle tip after homing. Nozzle tips that are later unloaded 
     and reloaded will not be recalibrated, saving time. This assumes that both the nozzle (i.e. 
     the C axis) and the nozzle tip in the holder will retain a known rotation (i.e. the runout 
     phase shift does not change).
   - On manual calibration only. The compensation is stored in the machine.xml which is useful 
     for machines that have a homed/spring-loaded rotation C axes so the runout phase shift 
     remains the same on every power up.

Fixes:
* Removed unnecessary start/stop rotations in calibration
* Changed the threshold property into a unit-aware Length
* Fixed missing LengthUnit conversions in the  "Model" calibration system (it compensated in 
  millimeters but based its model on camera units).
* Fixed camera not updating its width/height when the frame size changes due to changed transformations 
  such as rotation (like after the above-mentioned rotation calibration). VisionUtils performed
  bad pixel to Location coordinate conversions until the next OpenPNP restart.

Changes in models and utility functions:
* Added a home() method to all HeadMountables to trigger recalibration when needed.
* Added a Camera.getLocation(tool) method to get a camera position adjusted for a specific 
  nozzle/nozzle tip. This helps with multi-nozzle machines that have the bottom camera
  focal plane at a Z height that differs from the PCB surface. Therefore the different nozzles might
  introduce a slight offset due to the Z axes not being perfectly perallel to each other. 
* Added reverse transformation in VisionUtils (Location to pixel)
* Added "center" property to vision stage MaskCircle to allow off-center nozzle tip recognition
  for camera calibration.
  
For more information see https://github.com/openpnp/openpnp/pull/825
  
# 2019-06-01

## OpenPnP 2.0 Ongoing Changes

* Actuators are now added to the tools dropdown in jog controls so that you can select one and
  move it. This is probably a temporary change as this dropdown will go away in the future, but
  for the time being it helps with setting up drag feeders.
  
* Swapped positions of "capture" and "move" buttons wherever those buttons are grouped together,
  and added a separator between the two groups of buttons. This is intended to make it a little
  less easy to accidentally click the capture buttons, which many people have recognized as being
  a UX problem.

* Moved the "Feed" button on the Feeders panel to the front of the list as this is the most
  common action.

* Split the reference nozzle and reference nozzle tip configuration wizards into separate panels.
  This is will make it easier to refactor for global nozzles.
  
* Added basic Z Probing by setting actuator name on head.

* Added canned cycle for getting a Z Probe at a location.

* Z Probe is now automatically performed, if enabled, when capturing a camera location. This
  results in a fully formed location capture including Z. If no Z Probe is available Z is left
  unchanged. 

# 2019-05-27

## OpenPnP 2.0

This update includes a large number of major changes to how OpenPnP works, along with several
breaking changes. Because of the severity of the changes I am calling this OpenPnP 2.0.

Please read the release notes carefully before using it, and please back up your configuration
directory, job, and board files. Some of the changes will modify your files and you will not be
able to go back to the older version without restoring your backups.

* JobProcessor Rewrite: The JobProcessor has been rewritten from the ground up to solve a number
  of long standing bugs and issues. The new version allows for finer granularity in steps, better
  error handling - including context sensitive errors, better retry options for pick and feed
  failures, improved vacuum checking, and increased flexibility.
  
  * The FSM implementation that caused the "No defined state from..." type errors has been removed
    completely. Fixes #695.
    
  * Each step is now in it's own class, and maintains it's own state. This lets each step determine
    what level of granularity it wants to expose.
     
  * Steps now direct the job processor to the next step when they finish, making it very easy to
    add customized steps and to retry when things fail.
    
  * The JobProcessor interface now returns a custom exception type that includes a source. In
    general these sources will be instances of model or SPI objects such as Nozzle, Feeder, Part, 
    Placement, etc. This makes it possible to help the user find the source of the error in the UI.
    
    A future update will include a new "Production" panel that will let you quickly jump to
    the source of an error.
    
  * Granularity has been greatly improved in several long running steps. Fiducials, and pick, 
    primarily. Now clicking stop during a fiducial check will not continue checking every board
    before stopping.  
    
  * Vacuum checking is now performed in the job processor, instead of in the nozzle. With this
    change additional vacuum checks have been added as well. Vacuum is now checked after pick,
    after bottom vision, before place, and after place. In addition, the after pick check is
    now performed after lifting the nozzle for better accuracy and the after place check is
    performed with vacuum turned on.
    
  * Feed retry and pick retry are now separate steps.
  
    Feed retry allows retry of a feeder that has an error while feeding, such as a vision failure
    on the strip feeder, or a hardware error on an auto feeder.
    
    Pick retry handles retry of the entire pick sequence. This is primarily a factor when using
    vacuum sensing. After a part is picked, if the vacuum sensing system does not detect the part
    on the nozzle a discard cycle is performed and the entire feed / pick cycle is restarted.
    
  * These changes fix #280.
    
* BREAKING CHANGE: Changed the vacuum sensing levels from the trio of logic inverted, 
  part on level, and part off level to a dual range for on low/high and off low/high.

* BREAKING CHANGE: Removed job auto save and config auto safe from the job processor.
  This feature caused a serious performance hit and cluttered up the job processor.
  This feature will be added back at a later date with a new implementation that does not harm
  performance.
  
* BREAKING CHANGE: Removed "Check Fids?" from the placements panel, and it's functionality from the
  job processor. This feature was originally meant to be a way to check local fids around
  important placements but it was not implemented correctly and was not generally useful.
  PRs welcome to add true local fid checking.

  This change should not break any jobs or configurations, but I've labeled it a breaking change
  to get the attention of anyone who was using the feature for further discussion.

* BREAKING CHANGE: The park when complete option has been removed and park when complete is now
  always performed. **You must set a park location before running a job on this version.** 
  This is a preperatory change for more automation in machine movements in general.
  It will become much more important that the machine knows where it can safely park.

* BREAKING CHANGE: Removed the isPartOn and isPartOff variables from the GcodeDriver. This is
  better handled by the main vacuum system. It would be possible to add the new vacuum variables
  to GcodeDriver, so if someone is depending on this functionality please speak up.

* BREAKING CHANGE: Placement Type "Ignore" has been moved to Placement Enabled. The Type field
  will be used only for specifying Placement or Fiducial, and a new Enabled field has been added.
  This makes it easier to disable placements for a job without losing whether that placement is a
  fiducial or a placement.
	
  Additionally, Type Place has been renamed to Placement.
  
  This change is backwards compatible but not forwards compatible. If you open and save a job using
  this version you will not be able to open it with an older version.
    
* BREAKING CHANGE: The Paste Dispense feature has been removed entirely. This feature is used by
  by very few people, does not work well, and is not well maintained. Removing the feature
  allows OpenPnP to focus on the pick and place user experience without having to maintain
  backwards compatibility with paste dispense.
    
  A version of OpenPnP with Paste Dispense will be saved and will be made available for users to
  download if they need that functionality for an existing setup. That version will receive no
  future updates.
  
* Added a new error handling system that allows users to specify on a placement by placement basis
  how errors should be handled. The options are Alert and Suppress. 
  
  Alert will raise the error immediately and pause the job. The user must fix the problem before
  continuing. 
  
  Suppress will mark the placement errored and continue on without alerting the user. When the
  job finishes the list of errored placements is printed. The user can then fix errors and re-run
  the job to fix unplaced placements.
  
  In the very near future there will be a GUI added that shows the errored placements at the end
  of the job so that you can see what needs to be fixed to finish the job.
  
* Removed Skip, Ignore and Continue, and Try Again from the Job error dialog. Now the error is
  shown and the job is paused. The user can make adjustments to the job and start it again to
  recovery from the error.

* Refactored vacuum sensing to Nozzle.isPartOn() and Nozzle.isPartOff(). Fixes #753, and #102.

* Removed the post pre-flight nozzle tip calibration from job processor. I can't see why this would
  be useful since the planner may immediately change out the nozzle tips. Calibration is now
  performed after tip changes for any tips that are not already calibrated. If this change is
  detrimental to your setup please speak up.    

* Added missing signaler signals for job running and stopped.  

* Increased the speed of the demo driver to make the demo a little more fun to watch.  
  
* Fix tooltips and button names on footprint pads.  

* Renamed Feeder.retryCount to Feeder.feedRetryCount.

* Added Feeder.pickRetryCount.

* Changed hardcoded pick retry in job processor to use Feeder.pickRetryCount.

* Coming Soon: There are a number of other features that are based on this work, which are coming
  very soon.
  
  * Production Tab: Job controls will be moved from the Job tab to a new Production tab. The
    Production tab will include status about the running job in total, and status for each
    placement being processed by the job.
    
    The Production tab will also include a list of placements that have errored during processing
    and will allow the user to quickly jump to the source of the error.
    
    The Placement Status and Placed? columns will also move to this tab. After this change the Job
    panel will be mostly used for Job editing before starting a job, and will be mostly read only
    during a job run.
    
# 2019-05-10

## Bottom Vision Pre-Rotate Updates and Bug Fixes 

* Bottom Vision Pre-Rotate now stores the rotation offset in the PartAlignmentOffset allowing 
  Pre-Rotate Bottom Vision with multiple nozzles sharing a C axis. 
* The angle calculation is unified and simplified with regard to math laws (distributive modulo equivalences).
* Pre-Rotate Bottom Vision is done in a multi-pass loop until a good fix is obtained.
* X, Y offsets are obtained together with the rotation offset, so with a good fix only one vision pass is needed 
  (formerly two needed). This way Pre-Rotate Bottom Vision becomes as fast as Post-Rotate in most cases. 
* The maximum allowed linear center and corner offset as well as the angular offset can be configured (GUI). 
  If the allowed offsets are not met, an additional compensation & vision pass is done. A maximum number of passes can be configured.
* The use of Pre-Rotate can now be overridden per Part (Default, Always on, Always off).   
* A bug in Test Align was fixed, where the part height was not added to Z i.e. the part held too close to the camera.

For more information see https://github.com/openpnp/openpnp/pull/815

# 2019-04-21

## Italian and French Translations

Thank you to Davide and Sebastien for adding Italian and French translations!


# 2019-02-26

## New Job Planner

A new Job Planner is being tested. The SimplePnpJobPlanner replaces the StandardPnpJobPlanner
as the new default. The new planner attempts to fill as many nozzles as possible per cycle,
and tries to limit the number of nozzle tip changes, but does not try as hard to "look ahead"
as the old planner.

The upside is that the new planner is much, much faster and works for jobs
of any size, while the old planner would fail on jobs larger than a few hundred placements
when multiple nozzles were in use.

The downside is that the new planner may perform more total cycles, and may perform more
nozzle tip changes, although in testing so far it seems to perform pretty similarly for
a number of common configurations.

The new planner is enabled by default. Please give it a try and report if you run into any
issues. If you need to switch back to the old planner, you can edit machine.xml and change

`<planner class="org.openpnp.machine.reference.ReferencePnpJobProcessor$SimplePnpJobPlanner"/>`

to

`<planner class="org.openpnp.machine.reference.ReferencePnpJobProcessor$StandardPnpJobPlanner"/>`

## New Job Planner Interface

As indicated above, the Job Planner interface is back and it is now possible to write custom
planners and plug them in using the method described above. This interface is not final, and
will likely undergo some small changes in the future, but the basic concept should remain
the same.

See either of the two planners described above for an example of how to write one.

# 2019-02-21

## High Profile Bugs Fixes and Updates

A few important bug fixes for long standing bugs are now in, along with some long standing
feature requests:

* "No defined transitions from Preflight to Initialize": There were a number of errors related
  to state management in the JobPanel FSM and these are now corrected. The primary cause of this 
  error was clicking Job buttons while an action was already taking place. State is now managed
  correctly, and more importantly, the buttons are disabled while operations that can't be 
  interrupted are taking place.
  
  This is a significant change that is hard to test under every condition, so please let
  us know if you run into issues with this.
  
  See https://github.com/openpnp/openpnp/issues/478 for more info.
  
* "Stopping a job should stop the job as soon as possible": This issue was related to how
  the job would continue for a time after pressing pause or stop. In general, once a pick
  and place cycle started it could not be interrupted. In addition, the startup process of
  a job would be impossible to interrupt. This is now fixed and granularity of steps is increased.
  Clicking pause or stop will now stop the job as soon as the current operation is complete.
  
  See https://github.com/openpnp/openpnp/issues/278 for more info.
  
* Multi-select tables and right click menus: All of the primary tables now support multi-select
  and right click menus. This makes it much easier to enable / disable a number of feeders at
  once, or set the "Check Fids" for multiple boards at once, for instance.
   

# 2019-02-18

## Major Change: Fiducial System (Affine Transforms)

The fiducial system has undergone extensive changes to support compensating for scale and shear
in boards. When three or more fiducials are available, three will be used during the fiducial
check and this data is used to calculate much better positions for placements. This should
result in an overall accuracy improvement when using three fiducials.

In addition, the two fiducial system is now using the same code, minus shear processing, so
it should show an improvement in accuracy as well when using two fiducials. The difference will
not be as significant as when using three.

Note that board locations are no longer updated when performing fiducial checks. The fiducial
data is used in real time to calculate placement positions, rather than relying on the board
location. This means that if you perform a fiducial check and then move to the board location,
the board may not look perfectly aligned, but when you move to a placement it will be correct.

The fiducial check will still position the camera over the located board origin at the end of
the process so that there can be visual verification of success.

In general, users should not notice any differences in using the new system aside from overall
better accuracy.

Related issues:
* https://github.com/openpnp/openpnp/issues/648
* https://github.com/openpnp/openpnp/issues/791

This above changes are complete. There are a few remaining related tasks which are:
* Implement transform for the two point board locator.
* Add an indication to the user when a board has been located.
* Verify compatibility with panels.
* Implement inverted transform in calculateBoardPlacementLocationInverse so that manual training
  benefits from the transform.


# 2019-02-14

## New GcodeDriver Variables

Some new GcodeDriver variables have been added for the MOVE_TO command. The new variables are used
for heads where the controller needs to know the direction of motion to choose the right output.

More information at: https://github.com/openpnp/openpnp/wiki/GcodeDriver:-Command-Reference#move_to_command

# 2019-02-12

## Breaking Change: Park System

**Please reset your park locations!**

The Park system has had a number of breaking changes made. They are:

* Park XY now always parks the head at the same location, regardless of what tool is selected in
  the jog control dropdown. This ensures that if you choose a park location with one tool selected
  and then attempt to park with a different tool selected you don't crash the head. This is
  primarily a safety improvement.
* Z and Rotation have been removed from the park head configuration since these are each specific
  to the tool being parked.
* Park Z now parks the selected tool at Safe Z instead of the Z entered in the head configuration.
* Park Rotation now parks the selected tool's rotation at 0 instead of the Rotation entered in the
  head configuration.

The overall goal and result of these changes is to ensure that park always parks at the exact same
location no matter what tool is selected.

See https://github.com/openpnp/openpnp/issues/279 for more information. 

## New Feature: XY Soft Limits

You can now set soft limits for X and Y moves in head configuration. When limits are set and
enabled any attempted moves outside of the limits will fail and an error will be shown.

# 2019-02-09

## Breaking Changes Coming Soon

A number of breaking changes are coming soon in the develop / Latest branch. These changes will
likely break configurations and potentially require re-setup and re-calibration of machines.

If you are seeing this message it means you are currently running the develop / Latest branch.
In the coming weeks, if you automatically update on this branch you are likely to receive
these breaking changes.

If you are running a production machine and do not wish to follow along with these latest
developments, please download and install the master / Stable branch from:

http://openpnp.org/downloads/

Stable has been updated as of today and will not be updated again until these breaking changes
have been fully tested and released.

# 2019-01-18

* Runout Compensation Feature Enabled

    There has been worked on issue #235 in pull request #804 to fix the nozzle runout compensation.
    It was a new runout compensation algorithm implemented. That algorithm is the new default but it
    coexists with the improved algorithm that was in the OpenPnP code before already.
    
    The feature was tested on two machines, but things are different on others. If you encounter any
    problems file an issue. Information on how to use this feature you will find in the wiki at
    https://github.com/openpnp/openpnp/wiki/Runout-Compensation-Setup
    
# 2018-12-08

* Serial Library Change

    The library that OpenPnP uses to communicate with serial ports, jSSC, has become out of date and is
    unmaintained, so we're trying a new library. The new library is jSerialComm:
    https://github.com/Fazecast/jSerialComm.
	
	This change should not affect existing users, so if you notice new problems with serial port access,
	please file an issue or post to the mailing list.    
    

# 2018-11-17

* OpenCV 3.4.2 Upgraded

	The bug in the OpenCV library has been fixed so once again OpenPnP is upgraded to OpenCV 3.4.2.
	
* OpenPnP Compatible with Java 9, 10, 11.

	With the upgrade of OpenCV OpenPnP is now compatible with all versions of Java after 8. This includes
	Java 8, 9, 10, and 11. 

# 2018-10-31

* OpenCV 3.4.2 Upgrade Reverted

	The OpenCV upgrade has temporarily been reverted due to an issue found in the OpenCV library
	during testing:
	
	https://github.com/openpnp/opencv/issues/38
	
	Once this issue is resolved, this patch will be re-added.
	
# 2018-09-26

* Connection Keep Alive

	Thank you to @markmaker for PR https://github.com/openpnp/openpnp/pull/767 which adds a keep
	alive option to the drive communications configuration. This option, which is on by default,
	can be turned off to cause OpenPnP to close the serial port or TCP port when clicking the
	disable button. This makes it possible to connect to the serial port from another program
	without having to exit OpenPnP.
	
	Note, again, that this option is on by default which is the pre-existing behavior. You can turn
	it off if you want the new behavior.
	 
# 2018-09-10

* Nozzle Offset Setup Wizard

	There's a new nozzle offset setup wizard in the Nozzle setup area that now makes it very easy to
	setup nozzle offsets. This is one of the more confusing aspects of setting up OpenPnP and the new
	wizard makes it very easy. Many thanks to @pfried for this new feature!
	
	See https://github.com/openpnp/openpnp/pull/765 for more information.

# 2018-08-18

* Placements Comments

	The Placements table (Pick and Place) now contains a user editable Comments column that is
	saved in the board file for each Placement.
	
# 2018-08-04

* OpenCV Upgraded to 3.4.2

	OpenCV has been upgraded to 3.4.2, which is the latest release.
	
# 2018-07-15

* TCP/IP Support in GcodeDriver

	Thanks to a great effort from @PeeJay, GcodeDriver (and the OpenBuilds driver) now support
	communication over TCP/IP in addition to serial. This makes it possible to use Smoothieboard
	over Ethernet now, for example. To use TCP/IP, go to your Driver settings and check the
	Communication tab for new options.
	
	This change requires a migration of communication settings. This should happen automatically.
	If it doesn't, or if you get an error on startup, please let us know and post your machine.xml
	to the Discussion Group at https://groups.google.com/forum/#!forum/openpnp.

# 2018-07-13

* Dwell Times per Nozzle Tip

	Pick dwell time and place dwell time has been added to nozzle tip. 
	This means the total dwell times are now the sum of the nozzle dwell times 
	plus nozzle tip dwell times. The idea behind this is that larger nozzle tips
	are used to lift bigger/heavier chips and typically require a bit longer dwell
	times in general.
 
# 2018-07-08

@aneox submitted a bunch of great new features. Some are still being worked on, but the following
ones have been merged in:

- Filter PlacementsTableModel, show only active board side. Note that this change makes it so
  that if you want to edit both sides of a board you have to add it to the job twice and set
  the side.
- Added option to AutoHome after machine enabled. To activate, need to set checkbox in machine settings.
- Windows saves sizes and position in Multiple Windows Mode.
- Save configuration menu button. (Moved from Machine menu to File menu)
- Camera window can be split in vertical or horizontal style.
- Job autosave after each placement. Please post to the list if this causes a performane issue
  on your machine.
  
 The following items have been merged but some additional work may still need to be done on them:
  
- Added peel off actuator option for Drag Feeder.
- Drag Feeder improve accurance of feed, now drag distance can be adaptive with vision enabled.
- Drag Feeder can work with 0402.

Thanks @aneox for all the great work!

# 2018-07-04

* Placement Status Indicator and Progressbar

	A new panel in the bottom status bar has been added that lists the current jobs
	total number of placements, completed number of placements and the same values 
	for the selected board only. A progress bar shows the percentage of completed 
	placements for the entire job. These indicators update in real-time whenever 
	any placement/board is edited or while the job runs.

# 2018-07-02

* Machine -> Save Config

	A new menu option called Machine -> Save Config does a force save of the machine.xml,
	parts.xml, and packages.xml.

# 2018-01-28

* OpenPnpCapture New Properties

	The OpenPnpCaptureCamera now supports new properties for backlight compensation, hue,
	powerline frequency and sharpness. 

# 2017-12-23

With thanks to @mgrl:

* Bugfix: Discard correct nozzle on skip part

	If an error raised while job run (vacuum sense/bottom aligning failed), the first nozzle was cleared always
	regardless which nozzle failed in a multi nozzle setup.	This is fixed now.w
	
	See:
		* https://groups.google.com/d/msg/openpnp/x249mhevB3U/DSJg2fyVBAAJ
		* https://github.com/openpnp/openpnp/pull/693
		
* Bugfix: Setting placed flag correctly (fixes #663)

	There is now a fix having the placed flag set correctly if fiducials checking is enabled.
	
	See:
		* https://groups.google.com/forum/#!topic/openpnp/4MKg7JaUTAk
		* https://github.com/openpnp/openpnp/issues/663
		
* Enhancement: Added option to ignore error and continue assembly
	
	To handle errors in a running job, next to Try Again, Skip and Abort there is a new option "ignore and continue".
	It continues a running job as if no error has been occurred (e.g. vacuum check/bottom vision failed).

	See:
		* https://groups.google.com/forum/#!topic/openpnp/x249mhevB3U 
		* https://github.com/openpnp/openpnp/pull/688

* Bugfix: A feeder feeder with no part assigned doesn't throw an NullPointerException if try to edit pipeline due to missing part name 

	See:
		* https://github.com/openpnp/openpnp/pull/689
	
# 2017-11-20

* Manual NozzleTip Changing Fixes

	Thanks to @netzmark there is now a fix for manual nozzle tip changing. Now, if you do not
	have auto changing turned on, when the job attempts to change nozzles, the job will be
	paused and you will be shown a message indicating the change.
	
	See:
		* https://groups.google.com/d/msgid/openpnp/00ead7a9-e7d5-49e8-856c-2a403208058d%40googlegroups.com?utm_medium=email&utm_source=footer
		* https://github.com/openpnp/openpnp/issues/118
		* https://github.com/openpnp/openpnp/issues/526
	
# 2017-10-26

* Fiducial Locator Retry and Averaging

	With thanks to @mgrl, retry count on the fiducial locator, which was previously fixed at
	3 is now configurable in Machine Setup -> Vision -> Fiducial Locator.
	
	In addition, a new option is added which allows averaging the results from the retries. This
	helps alleviate some jitter that happens as the results shift with the movement of the
	camera. 

* ReferenceLoosePartFeeder Improvements

	There is a new default pipeline that performs well for non-polarized, rectangular
	components such as resistors and capacitors. 
	
	It attempts to include the electrodes as well as the bodies to better recognize rectangular
	parts and it performs landscape orientation on the results so that there is a deterministic
	orientation for rectangular parts.
	
	The camera feedback is now only shown at the end of the process, and for a longer
	time. This better represents what OpenPnP is "seeing" before it picks the part.
	
	The feeder's rotation defined on it's location is now added to the final rotation so that
	you can set the orientation you want parts picked in.
	
* New CvPipeline Stage: OrientRotatedRects

	The new stage ensures the orientation of RotatedRects is set to either landscape or
	portrait. This is used in the above pipeline. 
	
	In addition, you can set a flag to negate the angle of the RotatedRects. This is 
	primarily used when converting from the output of MinAreaRect to what OpenPnP expects for 
	Locations.


# 2017-10-25

* CvPipeline Editor Model Info

	The pipeline editor will now show some information about any identified models it finds
	as you move the mouse around the result window. 
	
	For instance, if the result you are viewing
	includes a List<RotatedRect> and you mouse over the center of one of them in the image view,
	you will see the description of that RotatedRect in the status field. 
	
	This is very helpful for learning more about what is happening in your pipelines and makes it
	easy to debug model data.
	
	This feature currently works for RotatedRect, Circle, and KeyPoint models, and Lists of the
	same.
	
	This video shows the feature in action: https://www.youtube.com/watch?v=sHuUPtJNIXw
	
* New CvPipeline Stage: Add

	A new stage has been added for use in pipelines. The stage is called Add and it simply
	outputs the sum of two previous images. This is used in a new Loose Part Feeder pipeline
	that will be released soon.
	
* CvPipeline Standalone Editor Pipeline Restore

	The  CvPipeline Standalone Editor will now save and restore the last pipeline you were
	working on, similar to how the last directory you were working on is saved.

# 2017-10-24

* CvPipeline Memory Usage Improvements

	CvPipeline now implements AutoClosable and all of the code that uses it has been updated to
	release after use. This should greatly improve memory usage on large jobs with many parts.
	
* ReferenceBottomVision Improved Error Messages

	ReferenceBottomVision will now throw specific error messages for common pipeline setup errors
	such as an improperly named result stage or an invalid result type.
	 
# 2017-10-21

* GcodeDriver Axis Pre Move Command Coordinate Variable

	Pre Move Command in GcodeDriver Axes now has a Coordinate variable which can be used to reset
	an axis' position before moving it. This can be used in controller firmwares that do not
	support individual variables for multiple axes. In particular, this makes it possible to
	use Marlin with multiple rotation axes by using a Pre Move Command like
	`T0G92E{Coordinate:%.4f}`
	
# 2017-10-18

* Vision Usability Improvements

	As a result of the discussion in https://groups.google.com/d/msgid/openpnp/7029bade-fa16-46e5-8c2d-d9e22105c5fe%40googlegroups.com?utm_medium=email&utm_source=footer several changes have been made to
	the vision pipeline system.
	
	* ReferenceBottomVision now looks for it's results in a stage named "results", like the
	other primary vision operations. It also falls back to "result" for backwards compatibility.
	* ReferenceBottomVision now has improved error messages when a result is not found, or when
	the result in not in the correct format. This should help users as they experiment with
	new pipelines.
	* Vision operations all now reference a common name to avoid mistakes like this in the future.

# 2017-10-05

* OpenPnpCaptureCamera Updates

	* Implemented the rest of the camera properties.
	* Camera properties now refresh when changing device or format.
	* Auto disabled state now reflects if auto is supported.
	* Added display of default value.

# 2017-09-30

* Major Update: New Camera Capture System!

	OpenPnP now has it's very own, custom written camera capture system written specifically to
	solve all of the problems that have plagued camera capture since the beginning of this project!
	
	openpnp-capture is a brand new capture library written by Niels Moseley (@trcwm) specifically
	for OpenPnP. Using this library we are now finally able to do things like run multiple USB
	cameras on a single port/hub, manage camera properties such as exposure, focus and white
	balance and select camera data formats to make intelligent choices based on quality, size, 
	frame rate, etc.
	
	Two of the biggest difficulties with capture in OpenPnP from the start have been the
	inability to run multiple cameras over a single USB port/hub and the inability to control
	manual exposure. The first is important because many people use OpenPnP with laptops
	which may have a limited number of ports. The second is important because most commercial
	USB cameras default to auto exposure and this causes problems with vision as the camera
	adjusts the exposure to compensate for differences in the image.
	
	Using the new library, you can now set up your lighting and choose the exact exposure that
	works best for your machine, and you will know that it won't change just because the
	camera is looking at something else.
	
	To use the new feature, add a new camera using the OpenPnpCaptureCamera and see the General
	Settings tab to select a device, format and property settings.
	
	I want to give a HUGE shout out and thank you to Niels for all his incredibly hard work
	on the new capture library over the past couple months. He wrote a robust and expansive library
	for video capture for all three major operating systems in a very short period of time,
	knocking out feature after feature faster than I could integrate them into OpenPnP. This is
	an invaluable contribution to the project and will really push OpenPnP forward in it's
	computer vision abilities. Thank you Niels!
	
	For more information about the capture library itself, see:
	https://github.com/openpnp/openpnp-capture
	
	For information about the Java and Maven bindings for the capture library, see:
	https://github.com/openpnp/openpnp-capture-java
	
	Finally, be aware that there are some known issues:
	* When you switch the selected device, the wizard doesn't reload the properties. To work
	around, simply click to another wizard and then click back. To be fixed soon. 
	* Brightness, contrast, saturation, gamma properties not yet implemented in OpenPnP. These
	properties were recently added to the capture library but have not yet been implemented
	in OpenPnp. 
	
	If you run into any other issues, please file a bug report or post to the mailing list. Your
	feedback will help us make this new feature even better! 

# 2017-09-21

* Ctrl-Shift-L Hotkey Added for Park Z

# 2017-09-16

* Job Save Always Enabled

	The File -> Save Job menu option is now always enabled so that you can save the job
	and any associated boards at any time. Previously this was only enabled when the
	board was marked dirty, and it did not reflect the status of the associated boards which
	made it hard to save boards on demand.
	
* Camera FPS in Image Info

	The Image Info pane in the camera view now shows current FPS being received from the
	camera. This was put in for testing some new features but was useful enough that I
	decided to leave it in so users can check their camera feeds.


# 2017-08-31

* Job Placed Status

	Placements now have a Placed column that indicates if the placement has been placed.
	This value is saved with the job, so it is now possible to do partial assembly, exit
	OpenPnP, and then recover the job from where you left off.
	
	You can right click the placements table to perform a bulk set or reset of the Placed flag
	and there is a new Job menu item that will reset the Placed status for the entire job at
	once. This can be used to quickly prep the job to be run again after it's finished. 

	Associated issues:
	https://github.com/openpnp/openpnp/issues/205
	https://github.com/openpnp/openpnp/issues/258
	
	Implemented in PR https://github.com/openpnp/openpnp/pull/632
	
	Thanks to @sp-apertus for this huge improvement in usability!
	  
# 2017-08-29

* ReferenceStripFeeder Improvements

	* Added auto-thresholding to the default CvPipeline for ReferenceStripFeeder to better
	detect tape holes and eliminate false-positives in noisy camera images. Users should
	reset their feeder vision pipelines to the default to get this change, then re-apply
	any pipeline changes if still necessary.
	* Auto Setup for ReferenceStripFeeder is now a lot smarter, more accurate, and is able
	to catch common setup issues.
	* Fixed issue where strips with 2mm part pitch could result in the reference holes being
	detected flipped depending on where on the two parts the user clicked.
	* Fixed issue where part pitch was calculated in the units of the camera, not
	necessarily millimeters.
	* User is notified if they selected parts in the wrong order for the orientation of the
	strip.
	* Tightened the max distance from a component center to the feed hole centers to
	accurately reflect the spacing as defined in the EIA-481 standard and thus reduce
	false-positives for adjacent strips.
	* Multiple, full lines of strip holes are detected and grouped appropriately, and only
	the correct line of holes are used for the selected parts/strip (some spacing is still
	required between adjacent strips, but it is much reduced and more reliable).
	
	Implemented in PR https://github.com/openpnp/openpnp/pull/628
	
	Thanks to @richard-sim for these improvements!

* Head Movement Speed Limiting

	Head movements are now limited to the speed of the slowest part on the head at any
	time. This means that if you have more than one nozzle, and you have picked more than
	one part, if one part has a slower speed setting than the other, the slower one will
	dictate the speed of the head. Movements initiated by Cameras and Actuators on the same
	head will be limited in the same fashion.
	
	Implemented in PR https://github.com/openpnp/openpnp/pull/630
	
	Original issue https://github.com/openpnp/openpnp/issues/576
	
	Thank you to @johngrabner for this nice improvement!
	 
# 2017-08-28

* ReferenceStripFeeder Improvements

	* Added auto-thresholding to the default CvPipeline for ReferenceStripFeeder to better
	detect tape holes and eliminate false-positives in noisy camera images. Users should
	reset their feeder vision pipelines to the default to get this change, then re-apply
	any pipeline changes if still necessary.
	* Auto Setup for ReferenceStripFeeder is now a lot smarter, more accurate, and is able
	to catch common setup issues.
	* Fixed issue where strips with 2mm part pitch could result in the reference holes being
	detected flipped depending on where on the two parts the user clicked.
	* Fixed issue where part pitch was calculated in the units of the camera, not
	necessarily millimeters.
	* User is notified if they selected parts in the wrong order for the orientation of the
	strip.
	* Tightened the max distance from a component center to the feed hole centers to
	accurately reflect the spacing as defined in the EIA-481 standard and thus reduce
	false-positives for adjacent strips.
	* Multiple, full lines of strip holes are detected and grouped appropriately, and only
	the correct line of holes are used for the selected parts/strip (some spacing is still
	required between adjacent strips, but it is much reduced and more reliable).
	
	Implemented in PR https://github.com/openpnp/openpnp/pull/628
	
	Thanks to @richard-sim for these improvements!

# 2017-08-19

* New Scripting Event: Job.Placement.Complete

	New Scripting Event fired when a placement is complete, i.e. a part has been placed.
	
	See https://github.com/openpnp/openpnp/wiki/Scripting#jobplacementcomplete for usage.
	
# 2017-08-16

* ReferenceStripFeeder Converted to CvPipeline

	The vision operations for ReferenceStripFeeder have been converted from hard coded
	algorithms to use the CvPipeline system, as bottom vision and fiducial finding do. This
	makes it possible for you to easily customize the pipeline used for feeder vision to
	better match the conditions on your system.
	
	Implemented in PR https://github.com/openpnp/openpnp/pull/610
	
	Many thanks to @richard-sim for taking on this complex and important conversion! 

# 2017-08-15

* Board Jog Crash Protection

	A new tab called Safety has been added, with a checkbox that allows you to enable/disable
	board crash protection. This feature will throw an error if you try to jog a nozzle into
	a board.
	
	Implemented in PR https://github.com/openpnp/openpnp/pull/598
	
	Thank you to @machinekoder for this helpful improvement!

* Kicad Importer Improved Part Creation

	A new checkbox in the Kicad importer allows you to specify that only the value should
	be used when creating part names.
	
	Implemented in PR https://github.com/openpnp/openpnp/pull/620
	
	Thank you to @KarlZeilhofer for this new feature!

# 2017-07-30

* Additional Keyboard Shortcut Support

	Several new keyboard shortcuts have been added in an effort to support external control of
	OpenPnP. The new hot keys allow you to start, step and stop jobs, adjust jog increments and
	several other useful functions. For full details see the user manual:
	
	https://github.com/openpnp/openpnp/wiki/User-Manual#keyboard-shortcuts
	
	Implemented in PR https://github.com/openpnp/openpnp/pull/609
	
	Thank you to @yaddatrance for this helpful improvement!

* CvPipeline Editor Result Pinning

	Pipeline editor now supports pinning a stage's output so you can see how changes in
	other stages affect the pinned one. Select any stage and then click the Pin icon in the
	results panel to pin that stage. Selecting any other stage will let you edit that stage
	while seeing the results of the one you pinned. Click the pin icon again to turn it off.
	
	Implemented in PR https://github.com/openpnp/openpnp/pull/612
	
	Thank you to @richard-sim for this awesome improvement!
	
* CvPipeline Editor Null Value Fix

	Fixes issue #597 which caused the pipeline editor to sometimes set values to null when
	changing stages. This bug often caused corrupt stage data and made it impossible to save
	stages.
	
	Fixed in PR https://github.com/openpnp/openpnp/pull/611
	
	Many thanks to @richard-sim for tracking down and fixing this bug!

# 2017-07-15

* Code Cleanup: Potential Breaking Change

	As part of a scheduled code cleanup several old configuration settings have been removed. If
	you have upgraded within the past few months you should not see any change, but if your
	configuration is very old it may fail to load with this version. If you get an error
	starting OpenPnP after upgrading to this version, please look for and remove the following
	lines from your machine.xml:
	* `glue-dispense-job-processor`
	* `vacuum-request-command` See https://www.youtube.com/watch?v=FsZ5dy7n1Ag
	* `vacuum-report-regex` See https://www.youtube.com/watch?v=FsZ5dy7n1Ag
	* In board files: `glue` attribute.
	
	If you have any trouble with this please post to the mailing list for help.
	
# 2017-07-02

* Improved Nozzle Changer Speed Support

	With thanks to @lilltroll77 we now have improved nozzle changer speed control. The speed
	controls added recently had a limitation where different speeds would be used for different
	parts of the movement. You can now define three speeds that are used between the four
	movements and they are applied during those transitions whether it is for load or unload.
	
	Note that since the configuration has changed slightly for this feature, you should
	check your speed settings before running a nozzle change with this new version. Settings
	should be migrated over automatically, but it is prudent to check them before using.
	
	More information about this change is available at:
	https://github.com/openpnp/openpnp/issues/584

* Fiducial Vision Converted to CvPipeline

	The fiducial vision system has been converted to use the CvPipeline system as per
	https://github.com/openpnp/openpnp/issues/329.
	
	This allows users to easily edit the vision pipeline for fiducials, making it easy to
	customize for different board and lighting scenarios. Pipeline editing works the same
	as in bottom vision; you can edit the pipeline on a part by part basis or at a global
	default.
	
	The default pipeline included with OpenPnP is an exact duplicate of the code that used to
	be used internally - it has just been converted to pipeline form to make it editable.
	
	If you notice a degradation in fiducial performance, please post a message to the
	mailing list at http://groups.google.com/group/openpnp

# 2017-06-30

* Power On, No Home Behavior

	Now when you hit the power on button the home button becomes highlighted to indicate you should
	home the machine. Previously the power button would change color which was confusing. 

* SimulatedUpCamera Rewrite

	The SimulatedUpCamera has been rewritten to work much better. It is now included in the default
	configuration so that you can test out bottom vision before you have a machine. It's also
	been made testable, so there is now test coverage for basic bottom vision operations.

# 2017-06-28

* CvPipeline Properties (Breaking Change)

	In an effort to make it easier for developers to integrate custom functionality in CvPipelines,
	the pipeline now has a map of properties that can be set be callers. This allows callers of
	a pipeline to feed values in for the pipeline to use. This can be things like cameras, feeders,
	parts, nozzles, etc. 
	
	This functionality replaces the previously added setFeeder and setNozzle calls. These calls
	were too specific to certain pipelines and did not represent a good development direction
	for the pipeline as it would eventually become cluttered with variables that did not
	make sense for the pipeline as a whole.

	Breaking Change: All existing stages have been migrated to the property system. If you have
	custom stages that used getNozzle or getFeeder you will need to make minor updates to switch
	these to use properties instead.
	
	* getNozzle() becomes (Nozzle) getProperty("nozzle")
	* getFeeder() becomes (Feeder) getProperty("feeder")
	
	Finally, this change is the first step into supporting variables in CvPipeline. Eventually
	you will be able to reference properties and other objects when setting parameters in stages.
	 
* AdvancedLoosePartFeeder

	ReferenceLoosePartFeeder has received a big upgrade thanks to @dzach. The
	new AdvancedLoosePartFeeder is able to be trained to recognize the orientation of loose parts,
	allowing perfect placement of loose bins of both polarized and unpolartized parts. This
	provides a complete feeding solution with no feeders at all!
	
	A lot of work and discussion has gone into this feature. For more details see:
	https://github.com/openpnp/openpnp/issues/573#issuecomment-311633280
	https://groups.google.com/forum/?utm_medium=email&utm_source=footer#!msg/openpnp/zqeeh6mGqtk/Ix9MgDbvCAAJ
	
	It is expected that the default pipelines will need to be tuned and updated as we
	get more experience with this new system. Please post your feedback about this feeder
	to the mailing list.
	
	Thank you @dzach!
	
# 2017-06-17

* Nozzle Tip Changer Speed Settings

	Nozzle Tip Changer now has independent speed settings for each movement. The speeds are a 
	multiplier, similar to how it's used in other parts of the system. The value
	is multiplied by the system speed slider to determine the final speed. A 1.0 is "full speed".

# 2017-05-18

* New Scripting Events

	Two new Scripting events have been added: Job.Starting and Job.Finished. These are called
	as the job is starting and after it completes. They are intended to aid in using conveyer
	systems to automatically load and unload PCBs.
	
	See https://github.com/openpnp/openpnp/wiki/Scripting#jobstarting for more info.

# 2017-05-15
	
* New tray feeder added: RotaryTrayFeeder

	This tray feeder takes 3 points (first component, first row last component, last row last component) 
	to measure the component grid and is rotation agnostic. Feedback and experience reports are welcome.

# 2017-05-07

* Configuration Wizard Performance Improvement

	Due to a bug in a third party library that is used extensively in the configuration wizards
	in OpenPnP, performance on opening the wizards was often very poor for many users. This was
	most obvious when clicking through your various feeders, where some users were experiencing
	up to a 10 second delay in opening the wizard.
	
	Unfortunately, the library has been abandoned so even though there is a fix available, it
	will likely never be released. Instead, we are now "monkey patching" the fix at runtime
	and this solves the problem.
	
	Thanks to @SadMan on IRC for putting me on the path to the fix.
	
# 2017-05-06

* New Bottom Vision Scripting Events

	Two new scripting events have been added to assist with bottom vision lighting. They are
	Vision.PartAlignment.Before and Vision.PartAlignment.After.
	
	See https://github.com/openpnp/openpnp/wiki/Scripting#visionpartalignmentbefore for more
	information.

# 2017-04-16

* Script Directory Ignore

	You can now add an empty .ignore file to any directory under the scripts directory to
	have that directory be ignored when populating the Scripts menu. This is in support of
	a feature by @cri-s to improve usability on production machines.
	
	More information at https://github.com/openpnp/openpnp/pull/521.
	
* Home Status
	
	The "Power On" button now turns yellow when you first enable the machine, and does not
	turn green until the machine is homed. This helps you notice that you have not yet homed
	the machine. Thanks to @ldpgh for this helpful feature!
	
	More information at https://github.com/openpnp/openpnp/issues/379.
	
* Python Script Examples Added

	@ldpgh has added some helpful Python examples to the suite of built in Scripting
	examples.

	More information at https://github.com/openpnp/openpnp/pull/520.
	
# 2017-04-14

* Navigation View Removed

	The Navigation View has been removed as part of a cleanup effort. This feature was unfinished
	and is unlikely to ever be finished in this iteration of the UI. Removing it improves startup
	time, removes a dependency on JavaFX and solves some bugs.
	
	If you were using this feature and will miss it, please make it known on the mailing list
	at http://groups.google.com/group/openpnp.
	
# 2017-04-13

* BREAKING CHANGE: Outdated Drivers Removed

	Several outdated drivers have been removed. These are: GrblDriver, MarlinDriver, SprinterDriver, and
	TinygDriver. All of these drivers have been replaced with the much better supported
	GcodeDriver. If you are currently using one of these drivers this version WILL BREAK your
	configuration. If you need help migrating, please post a question to the mailing list at:
	
	http://groups.google.com/group/openpnp
	
	More information about this change and the reasoning for it is available at:
	
	https://github.com/openpnp/openpnp/issues/415
	

# 2017-04-09

* Filter Rotated Rects CvStage

	A new pipeline stage called FilterRects has been added by @dzach. It allows you to filter
	rotated rects based on given width, length and aspect ratio limits. This can be very helpful
	for making sure a recognized part is within acceptable size limits.

# 2017-04-06

* Tool Selection for Cameras

	Thanks to @BendRocks an old feature has been brought back to life. You can now select
	head mounted cameras from the Machine Controls tool dropdown box. This causes the DROs
	to show the coordinates of the camera and allows you to jog from the camera's perspective
	instead of just the nozzle's. This also makes it possible (although not yet implemented)
	to do the same kind of thing for paste dispensers when that feature is revived.
	
	Work for this feature was performed in: https://github.com/openpnp/openpnp/pull/507
	
# 2017-04-01

* Auto Panelization

	Thanks to @BendRocks we now have a robust panelization solution in OpenPnP! Panels allow you
	to quickly set up multiple copies of a board in an array and allow you to have panel
	fiducials in addition to board fiducials. There is also a quick X out feature that makes it
	easy to mark boards in the array that are damaged and should not be placed.
	
	This feature is a work in progress. There are some known issues and some limitations
	but it has matured enough that it's ready for people to start trying it out.
	
	Full documentation for this feature is coming soon and will be available at:
	https://github.com/openpnp/openpnp/wiki/Panelization
	
	For more information about this feature, please see the following links:
	https://github.com/openpnp/openpnp/issues/128
	https://github.com/openpnp/openpnp/pull/456
	https://groups.google.com/forum/#!msg/openpnp/_ni0LK8LR8g/5u-0-P-1EwAJ;context-place=forum/openpnp

# 2017-03-31

* Job Placement Status

	With many thanks to @iAmRoland we now have a great status display of placements as a job
	is run. Their description from the pull request describes the feature nicely:
	
	> Once the start button is pressed, it will mark all pending placements with a yellow color. 
	> When it's processing a placement it will display a blue color on the ID cell. Once it's done
	> with all placements with the same ID, it then marks that cell with a green color. If no
	> placement is going to be done then the cell is left white.
	
	@iAmRoland even included a nice GIF that shows how it looks:
	https://camo.githubusercontent.com/954ded479f650507bece8c199c7b73233708097e/687474703a2f2f692e696d6775722e636f6d2f6d6c4130716d6b2e6a7067
	
	This work was performed in PR https://github.com/openpnp/openpnp/pull/493 and partially
	addresses the feature described in issue https://github.com/openpnp/openpnp/issues/205 and
	https://github.com/openpnp/openpnp/issues/280.

# 2017-03-26

* Auto Update Fixed, Version Number Improvements

	An error that was causing the auto updater to not work has been fixed. In the process,
	the OpenPnP version numbering scheme has been changed and improved. Version numbers were
	previously just an inscrutable Git hash. They are now in the format of
	2017-03-26_18-56-32.0be8a03, with the part before the period representing the date of the
	build and the part after the period representing the Git hash. This makes it easy to
	identify when the code was built and how old it is, and the Git hash can be used to
	identify a specific commit.
	
* Glue Feature Removed

	The Glue Dispense feature has been deprecated and removed. This feature was not being used
	and it was causing maintainability problems. If there is interest in the feature in the
	future it will be rewritten. More information about this decision is available at
	https://groups.google.com/forum/?utm_medium=email&utm_source=footer#!msg/openpnp/1-CSpnoPQGY/k6qUT9VZAQAJ

# 2017-03-21

* Submit Diagnostics

	You can now submit a very detailed diagnostics package about OpenPnP right from OpenPnP itself!
	In the Help menu just click Submit Diagnostics and follow the instructions. The result will
	be a link to a [Gist](https://gist.github.com/) on Github that contains information and
	images from OpenPnP. You can share the link on the mailing list or elsewhere to assist
	people in helping with any issue you might be having.

# 2017-03-16

* Named CSV Importer Improvements

	Thanks to @Misfittech the Named CSV Importer can now handle Altium R14 files and now
	has the option to set part heights when available. It also supports the ability to
	import data that contains values in mils.
	 
* Logging Improvements

	With many thanks to @pfried the Log tab and the logging system have seen several improvements:
	* Log panel is now searchable.
	* Select and copy lines from the log.
	* Enable/disable system output.
	* Option to auto-scroll, or not.
	
	More information about this feature can be found at:
	https://github.com/openpnp/openpnp/issues/288

# 2017-03-05

* Force Upper Case in Gcode Driver Console

	There is now an option, on by default, that forces commands sent from the Gcode console
	to upper case. Previously upper case was forced without option, but now you can turn it off
	if you like.

# 2017-03-04

* Position Camera and Continue

	Thanks to @BendRocks for two new buttons in the Job and Placements panel. The buttons
	which look like the Position Camera button with a right arrow added allows you to
	position the camera and then select either the next board or placement. This allows you
	to very easily and quickly move through a job and see that all of your placements
	are configured correctly.
	
* Console Output in Log Panel

	Thanks to @pfried, console output (System.out, System.err) is now included in the Log
	panel at the Info and Error levels respectively. One major benefit of this is that
	scripting output will now be visible in the Log panel. 

# 2017-02-27

* ReferenceDragFeeder Configuration Actuator Positioning

	Fixes a bug in the ReferenceDragFeeder configuration panel that kept the actuator positioning
	buttons from showing up. Now when you set an actuator name the position nozzle buttons on
	these fields will turn into position actuator buttons as they did previously.

* GcodeDriver Sub-Driver Delete UI

	You can now delete sub-drivers from the UI by selecting one and clicking the red X button
	in the toolbar above.
	
# 2017-02-24

* HTTP Actuator 

	A new boolean actuator that calls a predefined URL for ON and OFF events. It was developed 
	for controlling pneumatic feeders that are controlled via a Raspberry Pi with IO shield but
	maybe there are totally different applications as well.
	
* GCode Backlash Compensation

	The GCode Driver now features a few additional parameters to address backlash. 
	This allows approaching target locations always from a specific direction on X/Y axes.
	Optionally the final approach can be executed with reduced speed. 
	Details: https://github.com/openpnp/openpnp/wiki/GcodeDriver#user-content-backlash-compensation
	
* GCode Console

	The GCode Driver now features a new tab to manually send GCode commands in a console.
	
* GCode Non-Squareness Compensation

	The GCode Driver now also works with machines that are not perfectly square. Details about
	how to measure and compensate this Non-Squareness Compensation can be found here:
	https://github.com/openpnp/openpnp/wiki/GcodeDriver#user-content-non-squareness-compensation	
	
# 2017-02-12

* Generalized Vacuum Sensing (BREAKING CHANGE)

	Vacuum sensing was previously a GcodeDriver only feature. With the recent Actuator
	Improvements it became possible to extend this feature to all drivers. The vacuum
	sense feature now uses an Actuator to read values from the pressure sensor, instead
	of a specialized GcodeDriver command.
	
	Configuration is still similar. Instead of defining a VACUUM_REQUEST_COMMAND and
	VACUUM_REPORT_REGEX you just create an Actuator that uses the same values
	and set the Actuator name on your nozzle.
	
	Due to this configuration change, this is a breaking change. Your vacuum sense
	will not work until you make the manual changes. You can watch a short video tutorial
	showing how to make the required changes at: https://www.youtube.com/watch?v=FsZ5dy7n1Ag

# 2017-02-05

* Actuator Improvements

	* Actuators can now read String values in a generic fashion. This makes it possible to
	integrate a variety of sensors into your system and use the output in any way you like,
	particularly with scripting. The GcodeDriver has been updated to work with this new
	functionality. For more information see:
	
	https://github.com/openpnp/openpnp/wiki/GcodeDriver#actuator_read_regex
	
	https://github.com/openpnp/openpnp/wiki/GcodeDriver:-Command-Reference#actuator_read_command

	* The Actuators panel in Jog Controls now offers more options for controlling and testing
	actuators. You can send true/false boolean values, send double values and read a response
	from each actuator.

# 2017-01-27

* Icon Improvements

	With many thanks to @dzach we now have some much improved icons in many parts of OpenPnP.
	@dzach spent several days working on and refining icons to show their intent better, and
	to improve usability to persons with color blindness. As a result, several of the icons
	that used to require you to think for a moment to remember what they were are redesigned
	to be very clear and easy to understand.
	
	References:
	https://github.com/openpnp/openpnp/pull/429
	https://github.com/openpnp/openpnp/pull/426
	https://github.com/openpnp/openpnp/issues/421
	
	Thank you @dzach!
	
# 2017-01-15

* ReferenceSlotAutoFeeder

	A new feeder called ReferenceSlotAutoFeeder has been added which provides the capability
	of a movable auto feeder.
	
	ReferenceSlotAutoFeeder allows you to define any number of feeder slots on your machine
	and each one can contain a feeder. By changing the feeder in a slot you move it's settings
	from slot to slot without having to reconfigure it's position, part or other settings.
	
	The primary purpose of this feeder is for machines that have auto feeders that can be readily
	moved from position to position.
	
	More information at https://github.com/openpnp/openpnp/wiki/ReferenceSlotAutoFeeder.

	Work was done in https://github.com/openpnp/openpnp/issues/399.

# 2017-01-09

* QR Code Based X Out Example Script

	A new example script called QrCodeXout.js is now included with OpenPnP. It will scan
	each board in a job for a QR code and if one is found the board will be disabled.
	This is an easy way to mark bad boards in a panel before starting a job.
	
	The purpose of the example script is to show how to use the QR code reader to
	do a complex task. It can easily be modified to search for other markings or
	other types of codes.

# 2017-01-06

* ScriptRun CvPipeline Stage

	A new CvPipeline stage has been added called ScriptRun. This stage take a file and
	runs it as a script with one of the supported built in script engines. This makes
	it very easy for people to add their own vision logic to a pipeline without having
	to write a stage.
	
	The script is supplied globals of `pipeline` and `stage`.
	
	An example script is shown below. It sets all of the pixels of the input image to
	the color green.
	
	```
	pipeline.workingImage.setTo(new Packages.org.opencv.core.Scalar(0, 255, 0));
	```
	
	By saving the above to a file with the extension .js and selecting it in the stage the
	script will run each time the stage is evaluated.
	
# 2016-12-30

* OpenCvCamera Capture Properties

	You can now set a number of capture properties on the OpenCvCamera. Not all properties are
	supported on every system or every camera. This feature is experimental and is primarily
	intended to allow users to experiment with exposure and format control.
	
	To set properties open the configuration for the camera, select the Camera Specific
	tab and look for the Properties section at the bottom.
	
	More information is available at: https://github.com/openpnp/openpnp/issues/328
	
# 2016-12-29

* Auto Feeder Improvements

	ReferenceAutoFeeder can now use actuators in boolean or double mode and the configuration
	panel has been updated to support each.
	
	ReferenceAutoFeeder also now supports a post pick actuator, which is helpful to support
	feeders that require two movements for a single feed operation. This is common in the
	Yamaha CL feeders that are becoming popular. The feed actuator is used to retract the guard
	and the post pick actuator is used to advance the tape after a pick.
	
	Existing feeders should not require any changes to support these new features. The defaults
	have been maintained.
	
* Post Pick Supported in Feeder Panel

	The post pick operation is now called from the Feeders tab when you run a Pick operation. This
	is useful when testing feeders that use this feature. Prior to this addition the post pick
	operation was only called when a job was running.

* Help Menu

	There is now a new Help menu that has quick links to important documentation and a new
	option to let you check for updates to OpenPnP. This option is only enabled if you
	installed OpenPnP with the installer. It will not be available if you built it from
	source.

* Camera Improvements

	ReferenceCamera is now much smarter about handling problems with invalid images and it should
	no longer cause high CPU usage when a camera configuration is incorrect. In addition, when
	it receives a null image it will retry up to 10 times before failing. This is helpful for
	cameras that sometimes return bad images; common with the ELP series of USB cameras.

* DipTrace Native Import

	With many thanks to @BendRocks, we now have native DipTrace import support. Find the new
	importer under the File -> Import menu.

# 2016-12-20

* User Interface Improvements

	This change introduces a new layout and some changes to the main user interface. The purpose
	of this change is to improve use of screen real estate for the things that people spend the
	most time interacting with.
	
	The main change is that the screen is now split vertically instead of horizontally. Cameras
	have been moved to the upper left and jog controls to the lower left. The tabs and tables have
	been moved to the right side of the screen and are now stacked rather than side by side.
	
	The primary benefit of this change is that it takes better advantage of the trend towards wider
	screens. Previously, users with wide (but short) screens had very limited space to work in
	due to the fixed sizes of several components. With the screen now split vertically it is
	now possible to use the full height of the screen to see jobs, placements and configuration
	information.
	
	Other minor changes are:
	* You can now collapse the jog controls to get them out of the way if you prefer to use the
	keyboard shortcuts or camera jogging.
	* DROs have been moved from the Machine Controls section to the bottom right of the status
	bar. For too long the DROs have taken up a huge amount of screen space for something that
	is really not that useful. You can still switch between relative and absolute mode by clicking
	on them.
	
	Here are some screenshots to show the major differences. The first shows the interface before
	the changes, the next shows the new user interface with jog controls expanded and the third
	shows the new interface with jog controls collapsed.
	
	![screen shot 2016-12-20 at 5 53 55 pm](https://cloud.githubusercontent.com/assets/1182323/21372675/562c4ae6-c6de-11e6-8071-86b126f78b95.png)

	![screen shot 2016-12-20 at 5 37 16 pm](https://cloud.githubusercontent.com/assets/1182323/21372503/1c1ac8f6-c6dd-11e6-89ee-64e922fbcdcf.png)

	![screen shot 2016-12-20 at 5 40 57 pm](https://cloud.githubusercontent.com/assets/1182323/21372502/1c11244a-c6dd-11e6-9f4a-fb37ba47c5e0.png)
	
	Finally, I would like to send a special Thank You to @FinalPhoenix, who has generously
	volunteered to help with improving OpenPnP's user interface and overall user experience!
	
	Many of these changes were suggested by @FinalPhoenix and with her help I hope to make
	OpenPnP far more enjoyable and easy to use than it has ever been.
	 
# 2016-12-19

* Introduction of Navigation Panel

	The Navigation Panel is a new feature that shows a 2D rendered view of your machine and job
	and allows quick navigation around the various components. You can quickly jog to any location
	on the machine and you can see a live view of your cameras, nozzles, feeders, boards and
	placements. Additionally, it makes it very easy to quickly find these objects in the tables
	below by simply clicking on one of them in the panel.
	
	This feature is still under heavy development. There are some known bugs and limitations:
	* When an item is selected, the selection border rendering sometimes gets artifacts from
	the drag jog line.
	* Board bottoms are not rendered correctly.
	
	For more information about this feature, see https://github.com/openpnp/openpnp/issues/99.
	
	Some things to try are:
	* Load a job to see a visual representation of the boards and placements.
	* Use your mouse wheel to zoom in and out.
	* Mouse over objects to see their names.
	* Click on various objects to select them and to instantly navigate to them
	in the tables below.
	* Click and drag to jog the camera around.
	* Click on the camera to turn it transparent so you can see what is under it. 
	
# 2016-12-18

* Add and Remove Cameras, Nozzles, Nozzle Tips, and Actuators in the Machine Setup tab.

	You can now add and remove cameras, nozzles and actuators in the Machine Setup tab. To add,
	click on the heading for the thing you want to create and click the Add button above. To
	remove, click on the one you want to remove and then click on the Remove button above.

* Cameras Tab Removed

	The Cameras tab has been removed and all of it's functionality moved to Machine Setup. This
	is part of a long running change to move all setup tasks into Machine Setup, and this is the
	final one.
	
	More information at: https://github.com/openpnp/openpnp/issues/103
	
# 2016-12-11

* Camera Drag Jogging

	You can now click and drag in the camera view to move the camera. When you click and begin
	to drag, a white line is shown from the current center of the camera to where the camera
	will go when you release the button. This is in addition to the existing Shift-Click to
	jog system already in place. It is intended to eventually replace that system.

* Navigation View Updates

	Navigation View is a feature that has been in development for some time but has been disabled
	in the code. It presents a 2D rendered view of the machine from the top down and allows
	you to quickly move around the machine and get information about objects such as boards,
	placements, feeders, etc. This feature is still under development and not ready for prime
	time, but it's become interesting enough that some people may want to try it out. To enable
	it you need to add -DenableNav=true to your command line.
	
	Once enabled, there will be a new tab with the Cameras call Navigation. Try loading a job
	to see what the view shows. You should see boards, placements, feeders, cameras and a red
	dot for your nozzles. You can zoom in and out with the mouse wheel, mouse over objects to
	get information, click and drag to jog the machine, and click cameras to turn them
	transparent. Cameras move and update in real time.
	
	This feature is going to grow quite a bit in the coming months. This is just a preview.
	
* Event Bus (Developers)

	A simple event bus has been added at Configuration.getBus(). This is currently being tested
	with the Navigation View above and is intended to further decouple the UI. This new addition
	is being tested for further use. For more information, see:
	
	https://github.com/google/guava/wiki/EventBusExplained

# 2016-11-26

* Scripting Events

	Scripting Events is a new feature that will be getting a lot of use in the future. This allows
	scripts to be run when certain things happen in OpenPnP. The scripts are referenced by name
	and can be of any supported scripting extension. They are found in the scripts/Events
	directory.
	
	The feature is used by calling `Scripting.on(String eventName, Map<String, Object> globals)`.
	
	As part of this feature, Scripting was moved into Configuration rather than MainFrame, so
	that it can be used outside of the UI.
	
	For more information, see https://github.com/openpnp/openpnp/wiki/Scripting#scripting-events.
	
* Camera.BeforeCapture and Camera.AfterCapture Scripting Events

	The first use of the new feature described above is two events that can be used to control
	lighting and other complex camera operations. Camera.BeforeCapture is fired before an image
	is captured and Camera.AfterCapture is fired after the capture is complete.
	
	By using the scripting events in combination with named Actuators you can control any
	device on your machine.

	For more information, see https://github.com/openpnp/openpnp/wiki/Scripting#camerabeforecapture
	and https://github.com/openpnp/openpnp/wiki/Scripting#cameraaftercapture

* Removed Deprecated LtiCivilCamera and VfwCamera

	LtiCivilCamera and VfwCamera were camera implementations for Mac and Windows. These required
	native libraries that were out of date and, as far as I know, no longer used. These have been
	removed in an effort to remove dead code from the project.
	
	If you were depending on these, please try switching to OpencvCamera or WebcamCamera. See
	https://groups.google.com/forum/#!msg/openpnp/JnOMjZWi9C8 for more information.

# 2016-11-17

## Note: Breaking Change

The Pick and Place Vacuum Sensing feature was originally released with different configuration
variable names. If you installed this version which was released yesterday then your configuration
will fail to load when you install this version. To fix it, edit your machine.xml and remove the
lines that include `vacuum-level-min` and `vacuum-level-max`.

## Changes

* Pick and Place Vacuum Sensing

	You can now set a "part on" and "part off" vacuum level on your nozzle tips. The values will
	be checked during the pick and place operations. Currently only supported in GcodeDriver.
	See https://github.com/openpnp/openpnp/wiki/GcodeDriver#vacuum_report_regex and
	https://github.com/openpnp/openpnp/wiki/GcodeDriver%3A-Command-Reference#vacuum_request_command
	for more information.
	
	Thank you to Matt Brocklehurst for this feature.
	
* Camera View Zoom

	You can now zoom into the camera view using the mouse wheel. The zoom level does not affect
	what the software sees when taking a picture, it only affects what you see. This can be used
	to make it easier to pinpoint locations when doing setup work.

* Feeder Post Pick Event

	Feeders now support a post pick event which allows for actuation after the pick is complete.
	This feature is primarily for custom feeders and it is not currently used in the default
	feeders.

	Thank you to Matt Brocklehurst for this feature.

* GcodeDriver Controller Error Detection

	GcodeDriver can now detect error responses from the controller using the `COMMAND_ERROR_REGEX`.
	See https://github.com/openpnp/openpnp/wiki/GcodeDriver#command_error_regex for more details.
	
	Thank you to Matt Brocklehurst for this feature.

# 2016-10-28

* Nozzle Tip Changer Fourth Move Added

	A fourth move option has been added to the nozzle tip changer to support LitePlacer like
	hardware configurations. By default the fourth move is cloned from the previous second move
	upon configuration load, so the change should not result in any new moves for existing
	configurations.
	
	https://github.com/openpnp/openpnp/issues/354 

* Logging Changes

	OpenPnP now uses [TinyLog](http://www.tinylog.org/) for logging instead of SLF and Log4J.
	TinyLog is much simpler to configure and far less complex to work with. It has quite a few
	less features, but based on feedback in https://github.com/openpnp/openpnp/issues/333 this
	was preferred.
	
	* Logging now defaults to the INFO level.
	* The level can be changed from the Log tab and it will be saved.
	* Log level can be changed on the fly without restarting OpenPnP.
	* Rotating log files are still created. The naming has changed slightly. The files now rotate
	after each startup instead of daily.
	
* Camera View Reticle Now Tracks Tool Rotation

	Prior to this change, the camera view reticle / crosshair always tracked the rotation of the
	camera. Since most cameras don't rotate, this didn't make much sense. The view now tracks the
	rotation of the currently selected tool, which is almost always the nozzle.
	
	https://github.com/openpnp/openpnp/issues/347
	
* Strip Feeder Improvements

	* Strip feeder now moves to the correct pick location before the first feed, i.e. when the
	feed count is 0. This is just a bit of user friendliness that does not really change any
	functionality. https://github.com/openpnp/openpnp/issues/352
	* Strip feeder auto setup no longer captures or overwrites the Z value.
	https://github.com/openpnp/openpnp/issues/353
	
# 2016-10-17

* GcodeDriver CamTransform

	GcodeDriver now supports cam based Z axes like those used on the OpenBuilds reference
	design, the RobotDigg head and several other common head designs.
	
	To use the new transform, see the example configuration below.
	
	```
    <axis name="z" type="Z" home-coordinate="0.0">
       <head-mountable-ids class="java.util.HashSet">
          <string>69edd567-df6c-495a-9b30-2fcbf5c9742f</string>
          <string>169edd567-df6c-495a-9b30-2fcbf5c9742f</string>
       </head-mountable-ids>
       <transform class="org.openpnp.machine.reference.driver.GcodeDriver$CamTransform" cam-radius="24.0" cam-wheel-radius="9.5" cam-wheel-gap="2.0">
          <negated-head-mountable-id>169edd567-df6c-495a-9b30-2fcbf5c9742f</negated-head-mountable-id>
       </transform>
    </axis>
	```
	
	In particular, you must define your Z axis head-mountable-ids to your two nozzles, and
	you must set the negated-head-mountable-id to the secondary nozzle. The parameters for
	defining the cam are:
	
	* cam-radius: The radius of the cam itself.
	* cam-wheel-radius: The radius of the bearings or wheels at the end of the cams that actually
	push the axis down.
	* cam-wheel-gap: The gap, if any, between the cam wheels and the top of the axis which they
	push down.	

# 2016-09-07

* Success and Error Sounds, Signaler Interface

	OpenPnP can now play sounds when a job finishes or fails due to error. This feature
	also introduces a Signaler interface which will be used in the future to allow
	for external hardware to be triggered for the same events.
	
	For more information on this new feature, see:
	https://github.com/openpnp/openpnp/wiki/Signalers
	
	Thank you to @pfried for contributing this feature!

# 2016-08-27

* GcodeDriver Gcode Configuration UI

	You can now configure all Gcode commands and RegExs via the driver configuration
	wizard found in Machine Setup -> Driver -> GcodeDriver. The wizard has two tabs:
	Serial and Gcode. In the Gcode tab you can choose the tool you want to configure
	and the command for that tool. By choosing the Default tool you configure the
	default set of commands which are used for fallbacks when tool specific commands
	are not found.

* GcodeDriver Commands Now In CDATA

	GcodeDriver commands are switched to use CDATA now, instead of escaped XML. This makes
	it easier to include complex regexs that may include XML characters. In general, you
	don't have to change anything. OpenPnP will update your config the first time you run
	it. The resulting commands look like:
	
	```
	<command type="CONNECT_COMMAND">
		<text><![CDATA[G21]]></text>
	    <text><![CDATA[G90]]></text>
	    <text><![CDATA[M82]]></text>
	</command>
	```
	
	Only the data between the [] is considered part of the command.
	
* GcodeDriver Position Reporting

	GcodeDriver will now read position reports from the controller. This can be used to
	provide feedback during moves or for controllers that may move externally to
	OpenPnP. This is a very new feature and is expected to require some iteration before
	it's perfect. If you run into issues with it, please report them.
	
	To add position reporting, define a new regex in the format of:
	
	```
	<command type="POSITION_REPORT_REGEX">
		<text><![CDATA[<Idle,MPos:(?<x>-?\d+\.\d+),(?<y>-?\d+\.\d+),(?<z>-?\d+\.\d+),(?<rotation>-?\d+\.\d+)>]]></text>
	</command>
	```
	
	Note that the regex contains named groups. The named groups are used to identify the
	coordinates of each axis you have defined. You should name the groups with the same
	names in your axes section. In the command above the groups / axes are named
	x, y, z and rotation.

# 2016-08-08

* GcodeDriver Tool Specific Commands

	GcodeDriver now has the ability to send different commands based on the the tool that
	that the command is being sent for. This means that you can have different commands for each 
	object on the head such as Nozzles, Cameras, Actuators, etc. Most importantly, you can now
	have separate pick and place commands for each Nozzle.
	
	When you first start OpenPnP with this version it will automatically update your
	configuration and move the existing commands into a default command set. After closing
	OpenPnP, please inspect your machine.xml to see the changes.
	
	To specify a specific tool for a command, the following syntax is used:
	```
     <command head-mountable-id="269edd567-df6c-495a-9b30-2fcbf5c9742f" type="PICK_COMMAND">
        <text>M808</text>
        <text>M800</text>
     </command>
     <command head-mountable-id="69edd567-df6c-495a-9b30-2fcbf5c9742f" type="PICK_COMMAND">
        <text>M808</text>
        <text>M802--</text>
     </command>
	```
	
	Note that the PICK_COMMAND is specified twice. One for each nozzle. The head-mountable-id
	specifies which nozzle the command is for.
	
	OpenPnP will first search for a command that matches the specified tool, and if it cannot
	find one for the tool then it will default to the command defined without a head-mountable-id.
	
	The commands that support tool specific codes are:
    * MOVE_TO_COMMAND
    * PICK_COMMAND
    * PLACE_COMMAND
    * ACTUATE_BOOLEAN_COMMAND
    * ACTUATE_DOUBLE_COMMAND

# 2016-06-22

* Python Scripting Support

	Python support is now included by default, instead of requiring an external install.

* GcodeDriver Pump On, Pump Off

	GcodeDriver now has pump-on-command and pump-off-command commands which will trigger
	intelligently depending on whether there are any nozzles currently picking. 

# 2016-06-21

* GcodeDriver Axis Mapping

	The GcodeDriver now has a system for mapping axes to object on the head, along with a
	system for transforming coordinates on each axis. This allows more complex head setups than
	the basic single nozzle, four axis setup. In particular, this system allows for the case
	where a single Z motor powers two Z axes either in a cam, belt or rack and pinion
	configuration by specifying a single Z axis with two nozzles mapped to it, along with an
	appropriate transform. See https://github.com/openpnp/openpnp/wiki/GcodeDriver#axis-mapping
	for more information.
	
# 2016-06-20

* Scripting Engine

	OpenPnP now has the ability to run user provided scripts that have full access to the
	OpenPnP API and GUI. This makes it easy to add new utilities and functionality to
	your installtion of OpenPnP without having to modify the code.
	
	For more information, see:
	https://github.com/openpnp/openpnp/wiki/Scripting

# 2016-06-19

* ONVIF Camera Support

	Thanks to @richard-sim we now have support for IP cameras using the ONVIF standard. This
	standard is used by many IP cameras, especially in the realm of security cameras. This brings
	cheap IP camera support to OpenPnP and opens up the options for cameras much wider than before.

# 2016-06-16

* Log Tab

	There is a new main window tab called Log that shows logging output. This makes it easier for
	you to see the output of various commands in OpenPnP. It has options to limit the length of
	the log shown, and the log level. This is the first version of the feature and does not
	include all of the features that are planned. More information is available at:
	https://github.com/openpnp/openpnp/issues/288

# 2016-06-03

* GcodeDriver Move To Complete Regex

	You can now include <move-to-complete-regex> in your GcodeDriver configuration to specify
	a regex that the move-to command will wait for before completing. This is used for motion
	controllers that return the command confirmation before movement is complete - TinyG
	in particular. See https://github.com/openpnp/openpnp/wiki/GcodeDriver#move-to-complete-regex
	for more information.

# 2016-05-25

* OpenBuilds Driver Rotation Improvements

	The OpenBuilds Driver now treats the rotary axes as rotary axes, instead of linear ones. This
	means that it will choose to turn the opposite direction if that is the faster way to reach
	a given position. In other words, if you are trying to move from 355 degrees to 10 degrees
	it will counterclockwise 15 degrees, passing through 360 degrees instead of clockwise 345
	degrees passing through 180 degrees.
	
	This greatly improves performance related to the recent change to treat all rotation moves
	as solo. 

# 2016-05-16

* Nozzle Park

	https://github.com/openpnp/openpnp/issues/76
	
	* There is now a per head park location. You can set the location in Machine Setup -> Heads.
	
	* The Zero buttons in the jog controls panel have been replaced with Park buttons. Each will
	move the selected nozzle to the park location.
	
	* The Job Processor will now optionally park the nozzle after a job completes, instead of
	re-homing. You can turn this option on in Machine Setup -> Job Processors.

# 2016-05-15

* Multi-Select on Parts and Packages Panels

	You can now select multiple entries in the Parts and Packages panels for deletion. 

# 2016-05-14

* Job Processor Refactor

	https://github.com/openpnp/openpnp/issues/265
	
	This is a major rewrite of the JobProcessor, which is the code the handles the actual
	running of jobs. The purpose of this rewrite is to address many issues that have cropped
	up over the years in the JobProcessor, primarily around error handling and retry. The
	following changes are included:
	
	* Feed Retry: You can specify a retry count (default 3) in the feeder configuration and if a 
	feed operation fails on a given feeder the operation will retry that many times before
	disabling the feeder and advancing to the next available one. If no more feeders are available
	for the part the feed operation fails and the user is notified.
	https://github.com/openpnp/openpnp/issues/206
	
	* Job Error Recovery: If any part of a job fails the user is now presented a dialog offering
	the options Retry, Skip, Pause to resolve it. No more "The job will be paused"
	leaving the system broken. Retry will attempt to re-run the previous task. Skip will skip
	processing the current placement. Pause pauses the job and hides the dialog so that the
	user can make configuration changes to attempt to resolve the error. The job may be
	continued with the Run or Step button.
	
	* Home After Job Complete: When a job completes normally the machine will return to home.
	https://github.com/openpnp/openpnp/issues/76
	
	* Pre and Post Job Machine Cleanup: Before a job starts and after it either finishes or is
	aborted, if any nozzles are holding a part the part will be discarded.
	https://github.com/openpnp/openpnp/issues/102
	
	
	Note to developers: The code and API for this feature is considered alpha quality and is
	expected to change. I am not happy with the code quality of the feature, but I am very happy
	with the functionality, so I am releasing it. I intend to revisit this and make significant
	changes to both the code and the API.
	
* Solder Paste Dispense Temporarily Disabled

	Due to the Job Processor Refactor above, Solder Paste Dispense is temporarily disabled. Please
	see https://github.com/openpnp/openpnp/issues/271 for more information.

# 2016-05-12

* Show Camera Names in All Camera View

	When the "All Cameras" view is selected, the name of each camera will be shown in in a little
	box in the bottom left of the view. This makes it easier to know what you are looking at when
	you have multiple cameras in action.
	
* FPS Limit Option in OpenCvCamera

	You can now set an FPS limit in the OpenCvCamera wizard. The default is 24. This is helpful
	to limit CPU usage on a machine with high resolution cameras.
	
* Removed Bottom Vision API from VisionProvider

	Before the Bottom Vision feature was complete it had been stubbed into the VisionProvider
	API. Since Bottom Vision is it's own first level object now this is no longer needed, so
	it has been removed. Existing implementations should move to either ReferenceBottomVision
	or to their own specific implementation of PartAlignment.
	
* Camera Crop

	https://github.com/openpnp/openpnp/issues/171

	You can now set a crop width and height on your camera. The crop is applied from the center,
	so setting a crop of 200x200 will make the output from the camera only the center 200x200
	pixels. This is useful for when you have a high resolution camera but only care about a
	small portion of it. Cropping decreases the amount of data that is required to be processed
	and cuts down CPU and memory usage.
	
# 2016-04-27

* Speed Values Normalized

	Anywhere in the UI referring to a speed is now expressed as a percentage. This includes
	the new speed limit slider, parts speed and drag feeder speed.

* Global Speed Limit

	There is now a slider in the jog controls that controls the overall speed of the machine
	from 0 - 100%. The speed is applied to all other speeds in the system. Specifically, if
	you have a part specific speed the speed applied to that part will be the global speed
	times the part speed.

# 2016-04-24

* Bottom Vision!

	This is the first release of the Bottom Vision feature. This is a feature that has been
	in development for quite a long time and along the way has picked up a number of small
	but important features to go along with it.
	
	More information about Bottom Vision can be found at:
	https://github.com/openpnp/openpnp/wiki/Bottom-Vision
	 

# 2016-04-23

* Moved the jog controls from their dialog to the main window.

	The jog controls are now always available and have been modified to take up less vertical
	space. The large START / STOP button has been replaced with a smaller "Power" button
	in the jog controls and the jog increment slider has been changed to vertical instead of
	horizontal and also integrated into the jog controls.
	
	The end result is that the jog controls now take up about the same amount of space as the
	big START button + increment slider used to except now they are visible all the time. 

* Changed Nozzle.pick() to Nozzle.pick(Part) and added Nozzle.getPart()

    This change allows the Nozzle to be aware of what Part it has picked and also allows callers
    to find out the same. This is used in SimulatedUpCamera to render the Part, will be used in
    the Nav View to render parts, is used in controlling movement speed based on Part speed
    and will be used in future improvements to the part discard bin.
    
* Part speed is now enforced in Nozzle.moveTo instead of randomly all over the program.

	This is possible due to the Nozzle.pick(Part) change above and improves the overall
	code quality related to part speed.

* Add a Discard Location to machine.

	Discard location can be configured in Machine Settings -> Machine. The Discard location
	is used as a dumping area for parts when an error occurs.
	
* Add Discard button to Special Commands window.

	Allows you to manually discard any part that is currently picked on the selected nozzle.

* Add Pick button to Parts panel.

	The Pick button allows you to pick the selected part from the first available feeder.
	
* Remove Pick and Place buttons from Special Commands window.

	This functionality was misnamed in that it did not actually pick or place a part, it was just
	used to turn vacuum on and off. Pick functionality is now handled by the Pick buttons on the
	Parts and Feeders panels and Place functionality is handled by the Discard button.
	 <|MERGE_RESOLUTION|>--- conflicted
+++ resolved
@@ -1,7 +1,18 @@
 This file lists major or notable changes to OpenPnP in chronological order. This is not
 a complete change list, only those that may directly interest or affect users.
 
-<<<<<<< HEAD
+# 2020-02-04
+
+## New Thermistor Linearizing Actuator
+
+A new Actuator, the ThermistorToLinearSensorActuator, has been added. This Actuator converts
+sensor readings that have been processed with thermistor transforms, like Smoothieware does,
+to linear readings. If you use Smoothie and have linear sensors attached to the thermistor
+inputs this may be useful in linearizing the output.
+
+See https://github.com/openpnp/openpnp/wiki/ThermistorToLinearSensorActuator for more info!
+ 
+
 # 2021-01-14
 
 ## Actuators with Profiles / Built-in Camera Lighting / Camera Automatisms
@@ -30,19 +41,6 @@
 - Improved SwitcherCamera to only broadcast the correctly switched channel. 
 - Optional Auto-Camera-Preview: the active Camera is automatically switched in single preview. 
 - Various related bug-fixes.
-=======
-# 2020-02-04
-
-## New Thermistor Linearizing Actuator
-
-A new Actuator, the ThermistorToLinearSensorActuator, has been added. This Actuator converts
-sensor readings that have been processed with thermistor transforms, like Smoothieware does,
-to linear readings. If you use Smoothie and have linear sensors attached to the thermistor
-inputs this may be useful in linearizing the output.
-
-See https://github.com/openpnp/openpnp/wiki/ThermistorToLinearSensorActuator for more info!
- 
->>>>>>> d539596a
 
 # 2020-12-29
 

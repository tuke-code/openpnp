package org.openpnp.vision.pipeline.stages;

import java.awt.image.BufferedImage;

import org.openpnp.spi.Camera;
import org.openpnp.util.OpenCvUtils;
import org.openpnp.vision.pipeline.CvPipeline;
import org.openpnp.vision.pipeline.CvStage;
import org.simpleframework.xml.Attribute;
import org.openpnp.vision.pipeline.Stage;
import org.openpnp.vision.pipeline.Property;

@Stage(
  category   ="Image Processing", 
  description="Capture an image from the relevant to the pipeline camera.")
<<<<<<< HEAD
  
=======

>>>>>>> 9f0a75b3
public class ImageCapture extends CvStage {
    @Attribute
    @Property(description="Wait for the camera to settle before capturing an image.")
    private boolean settleFirst;
    
    public boolean isSettleFirst() {
        return settleFirst;
    }

    public void setSettleFirst(boolean settleFirst) {
        this.settleFirst = settleFirst;
    }

    @Override
    public Result process(CvPipeline pipeline) throws Exception {
        Camera camera = pipeline.getCamera();
        if (camera == null) {
            throw new Exception("No Camera set on pipeline.");
        }
        BufferedImage image;
        if (settleFirst) {
            image = camera.settleAndCapture();
        }
        else {
            image = camera.capture();
        }
        return new Result(OpenCvUtils.toMat(image));
    }
}<|MERGE_RESOLUTION|>--- conflicted
+++ resolved
@@ -13,11 +13,7 @@
 @Stage(
   category   ="Image Processing", 
   description="Capture an image from the relevant to the pipeline camera.")
-<<<<<<< HEAD
-  
-=======
 
->>>>>>> 9f0a75b3
 public class ImageCapture extends CvStage {
     @Attribute
     @Property(description="Wait for the camera to settle before capturing an image.")

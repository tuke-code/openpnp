<<<<<<< HEAD
package org.openpnp.vision.pipeline.ui;

import java.awt.BorderLayout;
import java.awt.event.HierarchyEvent;
import java.awt.event.HierarchyListener;
import java.util.Collections;
import java.util.HashSet;
import java.util.Set;

import javax.swing.JPanel;
import javax.swing.JSplitPane;

import org.openpnp.vision.pipeline.CvPipeline;
import org.openpnp.vision.pipeline.CvStage;
import org.openpnp.vision.pipeline.stages.BlurGaussian;
import org.openpnp.vision.pipeline.stages.BlurMedian;
import org.openpnp.vision.pipeline.stages.ClosestModel;
import org.openpnp.vision.pipeline.stages.AdaptiveHistogramEqualize;
import org.openpnp.vision.pipeline.stages.Add;
import org.openpnp.vision.pipeline.stages.ComposeResult;
import org.openpnp.vision.pipeline.stages.ConvertColor;
import org.openpnp.vision.pipeline.stages.ConvertModelToKeyPoints;
import org.openpnp.vision.pipeline.stages.ConvertModelToPoints;
import org.openpnp.vision.pipeline.stages.CreateFootprintTemplateImage;
import org.openpnp.vision.pipeline.stages.CreateModelTemplateImage;
import org.openpnp.vision.pipeline.stages.DetectCirclesHough;
import org.openpnp.vision.pipeline.stages.DetectLinesHough;
import org.openpnp.vision.pipeline.stages.DetectEdgesCanny;
import org.openpnp.vision.pipeline.stages.DetectEdgesLaplacian;
import org.openpnp.vision.pipeline.stages.DetectEdgesRobertsCross;
import org.openpnp.vision.pipeline.stages.DetectFixedCirclesHough;
import org.openpnp.vision.pipeline.stages.DilateModel;
import org.openpnp.vision.pipeline.stages.DrawCircles;
import org.openpnp.vision.pipeline.stages.DrawContours;
import org.openpnp.vision.pipeline.stages.DrawImageCenter;
import org.openpnp.vision.pipeline.stages.DrawKeyPoints;
import org.openpnp.vision.pipeline.stages.DrawRotatedRects;
import org.openpnp.vision.pipeline.stages.DrawTemplateMatches;
import org.openpnp.vision.pipeline.stages.FilterContours;
import org.openpnp.vision.pipeline.stages.FilterRects;
import org.openpnp.vision.pipeline.stages.FindContours;
import org.openpnp.vision.pipeline.stages.GrabCut;
import org.openpnp.vision.pipeline.stages.HistogramEqualize;
import org.openpnp.vision.pipeline.stages.ImageCapture;
import org.openpnp.vision.pipeline.stages.ImageRead;
import org.openpnp.vision.pipeline.stages.ImageRecall;
import org.openpnp.vision.pipeline.stages.ImageWrite;
import org.openpnp.vision.pipeline.stages.ImageWriteDebug;
import org.openpnp.vision.pipeline.stages.MaskCircle;
import org.openpnp.vision.pipeline.stages.MaskHsv;
import org.openpnp.vision.pipeline.stages.MaskModel;
import org.openpnp.vision.pipeline.stages.MaskPolygon;
import org.openpnp.vision.pipeline.stages.MaskRectangle;
import org.openpnp.vision.pipeline.stages.MatchPartTemplate;
import org.openpnp.vision.pipeline.stages.MatchTemplate;
import org.openpnp.vision.pipeline.stages.MinAreaRect;
import org.openpnp.vision.pipeline.stages.MinAreaRectContours;
import org.openpnp.vision.pipeline.stages.Normalize;
import org.openpnp.vision.pipeline.stages.OrientRotatedRects;
import org.openpnp.vision.pipeline.stages.ReadModelProperty;
import org.openpnp.vision.pipeline.stages.ReadPartTemplateImage;
import org.openpnp.vision.pipeline.stages.Rotate;
import org.openpnp.vision.pipeline.stages.ScriptRun;
import org.openpnp.vision.pipeline.stages.SetColor;
import org.openpnp.vision.pipeline.stages.SimpleBlobDetector;
import org.openpnp.vision.pipeline.stages.Threshold;
import org.openpnp.vision.pipeline.stages.ThresholdAdaptive;
import org.openpnp.vision.pipeline.stages.WritePartTemplateImage;

/**
 * A JPanel based component for editing a CvPipeline. Allows the user to add and remove stages,
 * modify properties of each stage, see the image and model results from each stage and export and
 * import the pipeline from the clipboard.
 * 
 * The static method #registerStageClass can be used to register a CvStage implementation with this
 * component, allowing the user to select the implementation from the list when creating a new
 * stage.
 * 
 * The core CvStage classes are automatically registered during startup.
 */
@SuppressWarnings("serial")
public class CvPipelineEditor extends JPanel {
    static {
        stageClasses = new HashSet<>();
        registerStageClass(AdaptiveHistogramEqualize.class);
        registerStageClass(BlurMedian.class);
        registerStageClass(BlurGaussian.class);
        registerStageClass(ClosestModel.class);
        registerStageClass(Add.class);
        registerStageClass(ComposeResult.class);
        registerStageClass(ConvertColor.class);
        registerStageClass(ConvertModelToPoints.class);
        registerStageClass(ConvertModelToKeyPoints.class);
        registerStageClass(CreateFootprintTemplateImage.class);
        registerStageClass(CreateModelTemplateImage.class);
        registerStageClass(DetectCirclesHough.class);
        registerStageClass(DetectLinesHough.class);
        registerStageClass(DetectEdgesCanny.class);
        registerStageClass(DetectEdgesRobertsCross.class);
        registerStageClass(DetectEdgesLaplacian.class);
        registerStageClass(DetectFixedCirclesHough.class);
        registerStageClass(DilateModel.class);
        registerStageClass(DrawCircles.class);
        registerStageClass(DrawContours.class);
        registerStageClass(DrawImageCenter.class);
        registerStageClass(DrawKeyPoints.class);
        registerStageClass(DrawRotatedRects.class);
        registerStageClass(DrawTemplateMatches.class);
        registerStageClass(FilterContours.class);
        registerStageClass(FilterRects.class);
        registerStageClass(FindContours.class);
        registerStageClass(GrabCut.class);
        registerStageClass(HistogramEqualize.class);
        registerStageClass(ImageCapture.class);
        registerStageClass(ImageRead.class);
        registerStageClass(ImageRecall.class);
        registerStageClass(ImageWrite.class);
        registerStageClass(ImageWriteDebug.class);
        registerStageClass(MaskCircle.class);
        registerStageClass(MaskHsv.class);
        registerStageClass(MaskModel.class);
        registerStageClass(MaskPolygon.class);
        registerStageClass(MaskRectangle.class);
        registerStageClass(MatchTemplate.class);
        registerStageClass(MatchPartTemplate.class);
        registerStageClass(MinAreaRect.class);
        registerStageClass(MinAreaRectContours.class);
        registerStageClass(Normalize.class);
        registerStageClass(OrientRotatedRects.class);
        registerStageClass(ReadModelProperty.class);
        registerStageClass(ReadPartTemplateImage.class);
        registerStageClass(Rotate.class);
        registerStageClass(SetColor.class);
        registerStageClass(ScriptRun.class);
        registerStageClass(SimpleBlobDetector.class);
        registerStageClass(Threshold.class);
        registerStageClass(ThresholdAdaptive.class);
        registerStageClass(WritePartTemplateImage.class);
    }

    private final static Set<Class<? extends CvStage>> stageClasses;

    private final CvPipeline pipeline;
    private PipelinePanel pipelinePanel;
    private ResultsPanel resultsPanel;

    public CvPipelineEditor(CvPipeline pipeline) {
        this.pipeline = pipeline;

        setLayout(new BorderLayout(0, 0));

        JSplitPane inputAndOutputSplitPane = new JSplitPane();
        inputAndOutputSplitPane.setContinuousLayout(true);
        add(inputAndOutputSplitPane, BorderLayout.CENTER);

        resultsPanel = new ResultsPanel(this);
        inputAndOutputSplitPane.setRightComponent(resultsPanel);
        pipelinePanel = new PipelinePanel(this);
        inputAndOutputSplitPane.setLeftComponent(pipelinePanel);
        
        addHierarchyListener(new HierarchyListener() {
            @Override
            public void hierarchyChanged(HierarchyEvent e) {
                inputAndOutputSplitPane.setDividerLocation(0.25);
            }
        });
        
        process();
    }
    
    public void initializeFocus() {
        pipelinePanel.initializeFocus();    	
    }
    
    public CvPipeline getPipeline() {
        return pipeline;
    }

    public void process() {
        getPipeline().process();
        resultsPanel.refresh();
    }

    public void stageSelected(CvStage stage) {
        resultsPanel.setSelectedStage(stage);
    }

    public static Set<Class<? extends CvStage>> getStageClasses() {
        return Collections.unmodifiableSet(stageClasses);
    }

    public static void registerStageClass(Class<? extends CvStage> cls) {
        stageClasses.add(cls);
    }
}
=======
package org.openpnp.vision.pipeline.ui;

import java.awt.BorderLayout;
import java.awt.event.HierarchyEvent;
import java.awt.event.HierarchyListener;
import java.util.Collections;
import java.util.HashSet;
import java.util.Set;

import javax.swing.JPanel;
import javax.swing.JSplitPane;

import org.openpnp.vision.pipeline.CvPipeline;
import org.openpnp.vision.pipeline.CvStage;
import org.openpnp.vision.pipeline.stages.BlurGaussian;
import org.openpnp.vision.pipeline.stages.BlurMedian;
import org.openpnp.vision.pipeline.stages.ClosestModel;
import org.openpnp.vision.pipeline.stages.Add;
import org.openpnp.vision.pipeline.stages.ComposeResult;
import org.openpnp.vision.pipeline.stages.ConvertColor;
import org.openpnp.vision.pipeline.stages.ConvertModelToKeyPoints;
import org.openpnp.vision.pipeline.stages.ConvertModelToPoints;
import org.openpnp.vision.pipeline.stages.CreateFootprintTemplateImage;
import org.openpnp.vision.pipeline.stages.CreateModelTemplateImage;
import org.openpnp.vision.pipeline.stages.CreateShapeTemplateImage;
import org.openpnp.vision.pipeline.stages.DetectCirclesHough;
import org.openpnp.vision.pipeline.stages.DetectLinesHough;
import org.openpnp.vision.pipeline.stages.DetectEdgesCanny;
import org.openpnp.vision.pipeline.stages.DetectEdgesLaplacian;
import org.openpnp.vision.pipeline.stages.DetectEdgesRobertsCross;
import org.openpnp.vision.pipeline.stages.DetectFixedCirclesHough;
import org.openpnp.vision.pipeline.stages.DilateModel;
import org.openpnp.vision.pipeline.stages.DrawCircles;
import org.openpnp.vision.pipeline.stages.DrawContours;
import org.openpnp.vision.pipeline.stages.DrawEllipses;
import org.openpnp.vision.pipeline.stages.DrawImageCenter;
import org.openpnp.vision.pipeline.stages.DrawKeyPoints;
import org.openpnp.vision.pipeline.stages.DrawRotatedRects;
import org.openpnp.vision.pipeline.stages.DrawTemplateMatches;
import org.openpnp.vision.pipeline.stages.FilterContours;
import org.openpnp.vision.pipeline.stages.FilterRects;
import org.openpnp.vision.pipeline.stages.FindContours;
import org.openpnp.vision.pipeline.stages.GrabCut;
import org.openpnp.vision.pipeline.stages.HistogramEqualize;
import org.openpnp.vision.pipeline.stages.ImageCapture;
import org.openpnp.vision.pipeline.stages.ImageRead;
import org.openpnp.vision.pipeline.stages.ImageRecall;
import org.openpnp.vision.pipeline.stages.ImageWrite;
import org.openpnp.vision.pipeline.stages.ImageWriteDebug;
import org.openpnp.vision.pipeline.stages.MaskCircle;
import org.openpnp.vision.pipeline.stages.MaskHsv;
import org.openpnp.vision.pipeline.stages.MaskModel;
import org.openpnp.vision.pipeline.stages.MaskPolygon;
import org.openpnp.vision.pipeline.stages.MaskRectangle;
import org.openpnp.vision.pipeline.stages.MatchPartTemplate;
import org.openpnp.vision.pipeline.stages.MatchTemplate;
import org.openpnp.vision.pipeline.stages.MinAreaRect;
import org.openpnp.vision.pipeline.stages.MinAreaRectContours;
import org.openpnp.vision.pipeline.stages.FitEllipseContours;
import org.openpnp.vision.pipeline.stages.Normalize;
import org.openpnp.vision.pipeline.stages.OrientRotatedRects;
import org.openpnp.vision.pipeline.stages.ReadModelProperty;
import org.openpnp.vision.pipeline.stages.ReadPartTemplateImage;
import org.openpnp.vision.pipeline.stages.Rotate;
import org.openpnp.vision.pipeline.stages.ScriptRun;
import org.openpnp.vision.pipeline.stages.SetColor;
import org.openpnp.vision.pipeline.stages.SimpleBlobDetector;
import org.openpnp.vision.pipeline.stages.SizeCheck;
import org.openpnp.vision.pipeline.stages.Threshold;
import org.openpnp.vision.pipeline.stages.ThresholdAdaptive;
import org.openpnp.vision.pipeline.stages.WritePartTemplateImage;
import org.openpnp.vision.pipeline.stages.ActuatorWrite;

/**
 * A JPanel based component for editing a CvPipeline. Allows the user to add and remove stages,
 * modify properties of each stage, see the image and model results from each stage and export and
 * import the pipeline from the clipboard.
 * 
 * The static method #registerStageClass can be used to register a CvStage implementation with this
 * component, allowing the user to select the implementation from the list when creating a new
 * stage.
 * 
 * The core CvStage classes are automatically registered during startup.
 */
@SuppressWarnings("serial")
public class CvPipelineEditor extends JPanel {
    static {
        stageClasses = new HashSet<>();
        registerStageClass(BlurMedian.class);
        registerStageClass(BlurGaussian.class);
        registerStageClass(ClosestModel.class);
        registerStageClass(Add.class);
        registerStageClass(ComposeResult.class);
        registerStageClass(ConvertColor.class);
        registerStageClass(ConvertModelToPoints.class);
        registerStageClass(ConvertModelToKeyPoints.class);
        registerStageClass(CreateFootprintTemplateImage.class);
        registerStageClass(CreateModelTemplateImage.class);
        registerStageClass(CreateShapeTemplateImage.class);
        registerStageClass(DetectCirclesHough.class);
        registerStageClass(DetectLinesHough.class);
        registerStageClass(DetectEdgesCanny.class);
        registerStageClass(DetectEdgesRobertsCross.class);
        registerStageClass(DetectEdgesLaplacian.class);
        registerStageClass(DetectFixedCirclesHough.class);
        registerStageClass(DilateModel.class);
        registerStageClass(DrawCircles.class);
        registerStageClass(DrawContours.class);
        registerStageClass(DrawImageCenter.class);
        registerStageClass(DrawKeyPoints.class);
        registerStageClass(DrawRotatedRects.class);
        registerStageClass(DrawEllipses.class);
        registerStageClass(DrawTemplateMatches.class);
        registerStageClass(FilterContours.class);
        registerStageClass(FilterRects.class);
        registerStageClass(FindContours.class);
        registerStageClass(GrabCut.class);
        registerStageClass(HistogramEqualize.class);
        registerStageClass(ImageCapture.class);
        registerStageClass(ImageRead.class);
        registerStageClass(ImageRecall.class);
        registerStageClass(ImageWrite.class);
        registerStageClass(ImageWriteDebug.class);
        registerStageClass(MaskCircle.class);
        registerStageClass(MaskHsv.class);
        registerStageClass(MaskModel.class);
        registerStageClass(MaskPolygon.class);
        registerStageClass(MaskRectangle.class);
        registerStageClass(MatchTemplate.class);
        registerStageClass(MatchPartTemplate.class);
        registerStageClass(MinAreaRect.class);
        registerStageClass(MinAreaRectContours.class);
        registerStageClass(FitEllipseContours.class);
        registerStageClass(Normalize.class);
        registerStageClass(OrientRotatedRects.class);
        registerStageClass(ReadModelProperty.class);
        registerStageClass(ReadPartTemplateImage.class);
        registerStageClass(Rotate.class);
        registerStageClass(SetColor.class);
        registerStageClass(ScriptRun.class);
        registerStageClass(SimpleBlobDetector.class);
        registerStageClass(SizeCheck.class);
        registerStageClass(Threshold.class);
        registerStageClass(ThresholdAdaptive.class);
        registerStageClass(WritePartTemplateImage.class);
        registerStageClass(ActuatorWrite.class);
        
    }

    private final static Set<Class<? extends CvStage>> stageClasses;

    private final CvPipeline pipeline;
    private PipelinePanel pipelinePanel;
    private ResultsPanel resultsPanel;

    public CvPipelineEditor(CvPipeline pipeline) {
        this.pipeline = pipeline;

        setLayout(new BorderLayout(0, 0));

        JSplitPane inputAndOutputSplitPane = new JSplitPane();
        inputAndOutputSplitPane.setContinuousLayout(true);
        add(inputAndOutputSplitPane, BorderLayout.CENTER);

        resultsPanel = new ResultsPanel(this);
        inputAndOutputSplitPane.setRightComponent(resultsPanel);
        pipelinePanel = new PipelinePanel(this);
        inputAndOutputSplitPane.setLeftComponent(pipelinePanel);
        
        addHierarchyListener(new HierarchyListener() {
            @Override
            public void hierarchyChanged(HierarchyEvent e) {
                inputAndOutputSplitPane.setDividerLocation(0.25);
            }
        });
        
        process();
    }
    
    public void initializeFocus() {
        pipelinePanel.initializeFocus();    	
    }
    
    public CvPipeline getPipeline() {
        return pipeline;
    }

    public void process() {
        getPipeline().process();
        resultsPanel.refresh();
    }

    public void stageSelected(CvStage stage) {
        resultsPanel.setSelectedStage(stage);
    }

    public static Set<Class<? extends CvStage>> getStageClasses() {
        return Collections.unmodifiableSet(stageClasses);
    }

    public static void registerStageClass(Class<? extends CvStage> cls) {
        stageClasses.add(cls);
    }
}
>>>>>>> 45481b05
<|MERGE_RESOLUTION|>--- conflicted
+++ resolved
@@ -1,402 +1,206 @@
-<<<<<<< HEAD
-package org.openpnp.vision.pipeline.ui;
-
-import java.awt.BorderLayout;
-import java.awt.event.HierarchyEvent;
-import java.awt.event.HierarchyListener;
-import java.util.Collections;
-import java.util.HashSet;
-import java.util.Set;
-
-import javax.swing.JPanel;
-import javax.swing.JSplitPane;
-
-import org.openpnp.vision.pipeline.CvPipeline;
-import org.openpnp.vision.pipeline.CvStage;
-import org.openpnp.vision.pipeline.stages.BlurGaussian;
-import org.openpnp.vision.pipeline.stages.BlurMedian;
-import org.openpnp.vision.pipeline.stages.ClosestModel;
-import org.openpnp.vision.pipeline.stages.AdaptiveHistogramEqualize;
-import org.openpnp.vision.pipeline.stages.Add;
-import org.openpnp.vision.pipeline.stages.ComposeResult;
-import org.openpnp.vision.pipeline.stages.ConvertColor;
-import org.openpnp.vision.pipeline.stages.ConvertModelToKeyPoints;
-import org.openpnp.vision.pipeline.stages.ConvertModelToPoints;
-import org.openpnp.vision.pipeline.stages.CreateFootprintTemplateImage;
-import org.openpnp.vision.pipeline.stages.CreateModelTemplateImage;
-import org.openpnp.vision.pipeline.stages.DetectCirclesHough;
-import org.openpnp.vision.pipeline.stages.DetectLinesHough;
-import org.openpnp.vision.pipeline.stages.DetectEdgesCanny;
-import org.openpnp.vision.pipeline.stages.DetectEdgesLaplacian;
-import org.openpnp.vision.pipeline.stages.DetectEdgesRobertsCross;
-import org.openpnp.vision.pipeline.stages.DetectFixedCirclesHough;
-import org.openpnp.vision.pipeline.stages.DilateModel;
-import org.openpnp.vision.pipeline.stages.DrawCircles;
-import org.openpnp.vision.pipeline.stages.DrawContours;
-import org.openpnp.vision.pipeline.stages.DrawImageCenter;
-import org.openpnp.vision.pipeline.stages.DrawKeyPoints;
-import org.openpnp.vision.pipeline.stages.DrawRotatedRects;
-import org.openpnp.vision.pipeline.stages.DrawTemplateMatches;
-import org.openpnp.vision.pipeline.stages.FilterContours;
-import org.openpnp.vision.pipeline.stages.FilterRects;
-import org.openpnp.vision.pipeline.stages.FindContours;
-import org.openpnp.vision.pipeline.stages.GrabCut;
-import org.openpnp.vision.pipeline.stages.HistogramEqualize;
-import org.openpnp.vision.pipeline.stages.ImageCapture;
-import org.openpnp.vision.pipeline.stages.ImageRead;
-import org.openpnp.vision.pipeline.stages.ImageRecall;
-import org.openpnp.vision.pipeline.stages.ImageWrite;
-import org.openpnp.vision.pipeline.stages.ImageWriteDebug;
-import org.openpnp.vision.pipeline.stages.MaskCircle;
-import org.openpnp.vision.pipeline.stages.MaskHsv;
-import org.openpnp.vision.pipeline.stages.MaskModel;
-import org.openpnp.vision.pipeline.stages.MaskPolygon;
-import org.openpnp.vision.pipeline.stages.MaskRectangle;
-import org.openpnp.vision.pipeline.stages.MatchPartTemplate;
-import org.openpnp.vision.pipeline.stages.MatchTemplate;
-import org.openpnp.vision.pipeline.stages.MinAreaRect;
-import org.openpnp.vision.pipeline.stages.MinAreaRectContours;
-import org.openpnp.vision.pipeline.stages.Normalize;
-import org.openpnp.vision.pipeline.stages.OrientRotatedRects;
-import org.openpnp.vision.pipeline.stages.ReadModelProperty;
-import org.openpnp.vision.pipeline.stages.ReadPartTemplateImage;
-import org.openpnp.vision.pipeline.stages.Rotate;
-import org.openpnp.vision.pipeline.stages.ScriptRun;
-import org.openpnp.vision.pipeline.stages.SetColor;
-import org.openpnp.vision.pipeline.stages.SimpleBlobDetector;
-import org.openpnp.vision.pipeline.stages.Threshold;
-import org.openpnp.vision.pipeline.stages.ThresholdAdaptive;
-import org.openpnp.vision.pipeline.stages.WritePartTemplateImage;
-
-/**
- * A JPanel based component for editing a CvPipeline. Allows the user to add and remove stages,
- * modify properties of each stage, see the image and model results from each stage and export and
- * import the pipeline from the clipboard.
- * 
- * The static method #registerStageClass can be used to register a CvStage implementation with this
- * component, allowing the user to select the implementation from the list when creating a new
- * stage.
- * 
- * The core CvStage classes are automatically registered during startup.
- */
-@SuppressWarnings("serial")
-public class CvPipelineEditor extends JPanel {
-    static {
-        stageClasses = new HashSet<>();
-        registerStageClass(AdaptiveHistogramEqualize.class);
-        registerStageClass(BlurMedian.class);
-        registerStageClass(BlurGaussian.class);
-        registerStageClass(ClosestModel.class);
-        registerStageClass(Add.class);
-        registerStageClass(ComposeResult.class);
-        registerStageClass(ConvertColor.class);
-        registerStageClass(ConvertModelToPoints.class);
-        registerStageClass(ConvertModelToKeyPoints.class);
-        registerStageClass(CreateFootprintTemplateImage.class);
-        registerStageClass(CreateModelTemplateImage.class);
-        registerStageClass(DetectCirclesHough.class);
-        registerStageClass(DetectLinesHough.class);
-        registerStageClass(DetectEdgesCanny.class);
-        registerStageClass(DetectEdgesRobertsCross.class);
-        registerStageClass(DetectEdgesLaplacian.class);
-        registerStageClass(DetectFixedCirclesHough.class);
-        registerStageClass(DilateModel.class);
-        registerStageClass(DrawCircles.class);
-        registerStageClass(DrawContours.class);
-        registerStageClass(DrawImageCenter.class);
-        registerStageClass(DrawKeyPoints.class);
-        registerStageClass(DrawRotatedRects.class);
-        registerStageClass(DrawTemplateMatches.class);
-        registerStageClass(FilterContours.class);
-        registerStageClass(FilterRects.class);
-        registerStageClass(FindContours.class);
-        registerStageClass(GrabCut.class);
-        registerStageClass(HistogramEqualize.class);
-        registerStageClass(ImageCapture.class);
-        registerStageClass(ImageRead.class);
-        registerStageClass(ImageRecall.class);
-        registerStageClass(ImageWrite.class);
-        registerStageClass(ImageWriteDebug.class);
-        registerStageClass(MaskCircle.class);
-        registerStageClass(MaskHsv.class);
-        registerStageClass(MaskModel.class);
-        registerStageClass(MaskPolygon.class);
-        registerStageClass(MaskRectangle.class);
-        registerStageClass(MatchTemplate.class);
-        registerStageClass(MatchPartTemplate.class);
-        registerStageClass(MinAreaRect.class);
-        registerStageClass(MinAreaRectContours.class);
-        registerStageClass(Normalize.class);
-        registerStageClass(OrientRotatedRects.class);
-        registerStageClass(ReadModelProperty.class);
-        registerStageClass(ReadPartTemplateImage.class);
-        registerStageClass(Rotate.class);
-        registerStageClass(SetColor.class);
-        registerStageClass(ScriptRun.class);
-        registerStageClass(SimpleBlobDetector.class);
-        registerStageClass(Threshold.class);
-        registerStageClass(ThresholdAdaptive.class);
-        registerStageClass(WritePartTemplateImage.class);
-    }
-
-    private final static Set<Class<? extends CvStage>> stageClasses;
-
-    private final CvPipeline pipeline;
-    private PipelinePanel pipelinePanel;
-    private ResultsPanel resultsPanel;
-
-    public CvPipelineEditor(CvPipeline pipeline) {
-        this.pipeline = pipeline;
-
-        setLayout(new BorderLayout(0, 0));
-
-        JSplitPane inputAndOutputSplitPane = new JSplitPane();
-        inputAndOutputSplitPane.setContinuousLayout(true);
-        add(inputAndOutputSplitPane, BorderLayout.CENTER);
-
-        resultsPanel = new ResultsPanel(this);
-        inputAndOutputSplitPane.setRightComponent(resultsPanel);
-        pipelinePanel = new PipelinePanel(this);
-        inputAndOutputSplitPane.setLeftComponent(pipelinePanel);
-        
-        addHierarchyListener(new HierarchyListener() {
-            @Override
-            public void hierarchyChanged(HierarchyEvent e) {
-                inputAndOutputSplitPane.setDividerLocation(0.25);
-            }
-        });
-        
-        process();
-    }
-    
-    public void initializeFocus() {
-        pipelinePanel.initializeFocus();    	
-    }
-    
-    public CvPipeline getPipeline() {
-        return pipeline;
-    }
-
-    public void process() {
-        getPipeline().process();
-        resultsPanel.refresh();
-    }
-
-    public void stageSelected(CvStage stage) {
-        resultsPanel.setSelectedStage(stage);
-    }
-
-    public static Set<Class<? extends CvStage>> getStageClasses() {
-        return Collections.unmodifiableSet(stageClasses);
-    }
-
-    public static void registerStageClass(Class<? extends CvStage> cls) {
-        stageClasses.add(cls);
-    }
-}
-=======
-package org.openpnp.vision.pipeline.ui;
-
-import java.awt.BorderLayout;
-import java.awt.event.HierarchyEvent;
-import java.awt.event.HierarchyListener;
-import java.util.Collections;
-import java.util.HashSet;
-import java.util.Set;
-
-import javax.swing.JPanel;
-import javax.swing.JSplitPane;
-
-import org.openpnp.vision.pipeline.CvPipeline;
-import org.openpnp.vision.pipeline.CvStage;
-import org.openpnp.vision.pipeline.stages.BlurGaussian;
-import org.openpnp.vision.pipeline.stages.BlurMedian;
-import org.openpnp.vision.pipeline.stages.ClosestModel;
-import org.openpnp.vision.pipeline.stages.Add;
-import org.openpnp.vision.pipeline.stages.ComposeResult;
-import org.openpnp.vision.pipeline.stages.ConvertColor;
-import org.openpnp.vision.pipeline.stages.ConvertModelToKeyPoints;
-import org.openpnp.vision.pipeline.stages.ConvertModelToPoints;
-import org.openpnp.vision.pipeline.stages.CreateFootprintTemplateImage;
-import org.openpnp.vision.pipeline.stages.CreateModelTemplateImage;
-import org.openpnp.vision.pipeline.stages.CreateShapeTemplateImage;
-import org.openpnp.vision.pipeline.stages.DetectCirclesHough;
-import org.openpnp.vision.pipeline.stages.DetectLinesHough;
-import org.openpnp.vision.pipeline.stages.DetectEdgesCanny;
-import org.openpnp.vision.pipeline.stages.DetectEdgesLaplacian;
-import org.openpnp.vision.pipeline.stages.DetectEdgesRobertsCross;
-import org.openpnp.vision.pipeline.stages.DetectFixedCirclesHough;
-import org.openpnp.vision.pipeline.stages.DilateModel;
-import org.openpnp.vision.pipeline.stages.DrawCircles;
-import org.openpnp.vision.pipeline.stages.DrawContours;
-import org.openpnp.vision.pipeline.stages.DrawEllipses;
-import org.openpnp.vision.pipeline.stages.DrawImageCenter;
-import org.openpnp.vision.pipeline.stages.DrawKeyPoints;
-import org.openpnp.vision.pipeline.stages.DrawRotatedRects;
-import org.openpnp.vision.pipeline.stages.DrawTemplateMatches;
-import org.openpnp.vision.pipeline.stages.FilterContours;
-import org.openpnp.vision.pipeline.stages.FilterRects;
-import org.openpnp.vision.pipeline.stages.FindContours;
-import org.openpnp.vision.pipeline.stages.GrabCut;
-import org.openpnp.vision.pipeline.stages.HistogramEqualize;
-import org.openpnp.vision.pipeline.stages.ImageCapture;
-import org.openpnp.vision.pipeline.stages.ImageRead;
-import org.openpnp.vision.pipeline.stages.ImageRecall;
-import org.openpnp.vision.pipeline.stages.ImageWrite;
-import org.openpnp.vision.pipeline.stages.ImageWriteDebug;
-import org.openpnp.vision.pipeline.stages.MaskCircle;
-import org.openpnp.vision.pipeline.stages.MaskHsv;
-import org.openpnp.vision.pipeline.stages.MaskModel;
-import org.openpnp.vision.pipeline.stages.MaskPolygon;
-import org.openpnp.vision.pipeline.stages.MaskRectangle;
-import org.openpnp.vision.pipeline.stages.MatchPartTemplate;
-import org.openpnp.vision.pipeline.stages.MatchTemplate;
-import org.openpnp.vision.pipeline.stages.MinAreaRect;
-import org.openpnp.vision.pipeline.stages.MinAreaRectContours;
-import org.openpnp.vision.pipeline.stages.FitEllipseContours;
-import org.openpnp.vision.pipeline.stages.Normalize;
-import org.openpnp.vision.pipeline.stages.OrientRotatedRects;
-import org.openpnp.vision.pipeline.stages.ReadModelProperty;
-import org.openpnp.vision.pipeline.stages.ReadPartTemplateImage;
-import org.openpnp.vision.pipeline.stages.Rotate;
-import org.openpnp.vision.pipeline.stages.ScriptRun;
-import org.openpnp.vision.pipeline.stages.SetColor;
-import org.openpnp.vision.pipeline.stages.SimpleBlobDetector;
-import org.openpnp.vision.pipeline.stages.SizeCheck;
-import org.openpnp.vision.pipeline.stages.Threshold;
-import org.openpnp.vision.pipeline.stages.ThresholdAdaptive;
-import org.openpnp.vision.pipeline.stages.WritePartTemplateImage;
-import org.openpnp.vision.pipeline.stages.ActuatorWrite;
-
-/**
- * A JPanel based component for editing a CvPipeline. Allows the user to add and remove stages,
- * modify properties of each stage, see the image and model results from each stage and export and
- * import the pipeline from the clipboard.
- * 
- * The static method #registerStageClass can be used to register a CvStage implementation with this
- * component, allowing the user to select the implementation from the list when creating a new
- * stage.
- * 
- * The core CvStage classes are automatically registered during startup.
- */
-@SuppressWarnings("serial")
-public class CvPipelineEditor extends JPanel {
-    static {
-        stageClasses = new HashSet<>();
-        registerStageClass(BlurMedian.class);
-        registerStageClass(BlurGaussian.class);
-        registerStageClass(ClosestModel.class);
-        registerStageClass(Add.class);
-        registerStageClass(ComposeResult.class);
-        registerStageClass(ConvertColor.class);
-        registerStageClass(ConvertModelToPoints.class);
-        registerStageClass(ConvertModelToKeyPoints.class);
-        registerStageClass(CreateFootprintTemplateImage.class);
-        registerStageClass(CreateModelTemplateImage.class);
-        registerStageClass(CreateShapeTemplateImage.class);
-        registerStageClass(DetectCirclesHough.class);
-        registerStageClass(DetectLinesHough.class);
-        registerStageClass(DetectEdgesCanny.class);
-        registerStageClass(DetectEdgesRobertsCross.class);
-        registerStageClass(DetectEdgesLaplacian.class);
-        registerStageClass(DetectFixedCirclesHough.class);
-        registerStageClass(DilateModel.class);
-        registerStageClass(DrawCircles.class);
-        registerStageClass(DrawContours.class);
-        registerStageClass(DrawImageCenter.class);
-        registerStageClass(DrawKeyPoints.class);
-        registerStageClass(DrawRotatedRects.class);
-        registerStageClass(DrawEllipses.class);
-        registerStageClass(DrawTemplateMatches.class);
-        registerStageClass(FilterContours.class);
-        registerStageClass(FilterRects.class);
-        registerStageClass(FindContours.class);
-        registerStageClass(GrabCut.class);
-        registerStageClass(HistogramEqualize.class);
-        registerStageClass(ImageCapture.class);
-        registerStageClass(ImageRead.class);
-        registerStageClass(ImageRecall.class);
-        registerStageClass(ImageWrite.class);
-        registerStageClass(ImageWriteDebug.class);
-        registerStageClass(MaskCircle.class);
-        registerStageClass(MaskHsv.class);
-        registerStageClass(MaskModel.class);
-        registerStageClass(MaskPolygon.class);
-        registerStageClass(MaskRectangle.class);
-        registerStageClass(MatchTemplate.class);
-        registerStageClass(MatchPartTemplate.class);
-        registerStageClass(MinAreaRect.class);
-        registerStageClass(MinAreaRectContours.class);
-        registerStageClass(FitEllipseContours.class);
-        registerStageClass(Normalize.class);
-        registerStageClass(OrientRotatedRects.class);
-        registerStageClass(ReadModelProperty.class);
-        registerStageClass(ReadPartTemplateImage.class);
-        registerStageClass(Rotate.class);
-        registerStageClass(SetColor.class);
-        registerStageClass(ScriptRun.class);
-        registerStageClass(SimpleBlobDetector.class);
-        registerStageClass(SizeCheck.class);
-        registerStageClass(Threshold.class);
-        registerStageClass(ThresholdAdaptive.class);
-        registerStageClass(WritePartTemplateImage.class);
-        registerStageClass(ActuatorWrite.class);
-        
-    }
-
-    private final static Set<Class<? extends CvStage>> stageClasses;
-
-    private final CvPipeline pipeline;
-    private PipelinePanel pipelinePanel;
-    private ResultsPanel resultsPanel;
-
-    public CvPipelineEditor(CvPipeline pipeline) {
-        this.pipeline = pipeline;
-
-        setLayout(new BorderLayout(0, 0));
-
-        JSplitPane inputAndOutputSplitPane = new JSplitPane();
-        inputAndOutputSplitPane.setContinuousLayout(true);
-        add(inputAndOutputSplitPane, BorderLayout.CENTER);
-
-        resultsPanel = new ResultsPanel(this);
-        inputAndOutputSplitPane.setRightComponent(resultsPanel);
-        pipelinePanel = new PipelinePanel(this);
-        inputAndOutputSplitPane.setLeftComponent(pipelinePanel);
-        
-        addHierarchyListener(new HierarchyListener() {
-            @Override
-            public void hierarchyChanged(HierarchyEvent e) {
-                inputAndOutputSplitPane.setDividerLocation(0.25);
-            }
-        });
-        
-        process();
-    }
-    
-    public void initializeFocus() {
-        pipelinePanel.initializeFocus();    	
-    }
-    
-    public CvPipeline getPipeline() {
-        return pipeline;
-    }
-
-    public void process() {
-        getPipeline().process();
-        resultsPanel.refresh();
-    }
-
-    public void stageSelected(CvStage stage) {
-        resultsPanel.setSelectedStage(stage);
-    }
-
-    public static Set<Class<? extends CvStage>> getStageClasses() {
-        return Collections.unmodifiableSet(stageClasses);
-    }
-
-    public static void registerStageClass(Class<? extends CvStage> cls) {
-        stageClasses.add(cls);
-    }
-}
->>>>>>> 45481b05
+package org.openpnp.vision.pipeline.ui;
+
+import java.awt.BorderLayout;
+import java.awt.event.HierarchyEvent;
+import java.awt.event.HierarchyListener;
+import java.util.Collections;
+import java.util.HashSet;
+import java.util.Set;
+
+import javax.swing.JPanel;
+import javax.swing.JSplitPane;
+
+import org.openpnp.vision.pipeline.CvPipeline;
+import org.openpnp.vision.pipeline.CvStage;
+import org.openpnp.vision.pipeline.stages.BlurGaussian;
+import org.openpnp.vision.pipeline.stages.BlurMedian;
+import org.openpnp.vision.pipeline.stages.ClosestModel;
+import org.openpnp.vision.pipeline.stages.AdaptiveHistogramEqualize;
+import org.openpnp.vision.pipeline.stages.Add;
+import org.openpnp.vision.pipeline.stages.ComposeResult;
+import org.openpnp.vision.pipeline.stages.ConvertColor;
+import org.openpnp.vision.pipeline.stages.ConvertModelToKeyPoints;
+import org.openpnp.vision.pipeline.stages.ConvertModelToPoints;
+import org.openpnp.vision.pipeline.stages.CreateFootprintTemplateImage;
+import org.openpnp.vision.pipeline.stages.CreateModelTemplateImage;
+import org.openpnp.vision.pipeline.stages.CreateShapeTemplateImage;
+import org.openpnp.vision.pipeline.stages.DetectCirclesHough;
+import org.openpnp.vision.pipeline.stages.DetectLinesHough;
+import org.openpnp.vision.pipeline.stages.DetectEdgesCanny;
+import org.openpnp.vision.pipeline.stages.DetectEdgesLaplacian;
+import org.openpnp.vision.pipeline.stages.DetectEdgesRobertsCross;
+import org.openpnp.vision.pipeline.stages.DetectFixedCirclesHough;
+import org.openpnp.vision.pipeline.stages.DilateModel;
+import org.openpnp.vision.pipeline.stages.DrawCircles;
+import org.openpnp.vision.pipeline.stages.DrawContours;
+import org.openpnp.vision.pipeline.stages.DrawEllipses;
+import org.openpnp.vision.pipeline.stages.DrawImageCenter;
+import org.openpnp.vision.pipeline.stages.DrawKeyPoints;
+import org.openpnp.vision.pipeline.stages.DrawRotatedRects;
+import org.openpnp.vision.pipeline.stages.DrawTemplateMatches;
+import org.openpnp.vision.pipeline.stages.FilterContours;
+import org.openpnp.vision.pipeline.stages.FilterRects;
+import org.openpnp.vision.pipeline.stages.FindContours;
+import org.openpnp.vision.pipeline.stages.GrabCut;
+import org.openpnp.vision.pipeline.stages.HistogramEqualize;
+import org.openpnp.vision.pipeline.stages.ImageCapture;
+import org.openpnp.vision.pipeline.stages.ImageRead;
+import org.openpnp.vision.pipeline.stages.ImageRecall;
+import org.openpnp.vision.pipeline.stages.ImageWrite;
+import org.openpnp.vision.pipeline.stages.ImageWriteDebug;
+import org.openpnp.vision.pipeline.stages.MaskCircle;
+import org.openpnp.vision.pipeline.stages.MaskHsv;
+import org.openpnp.vision.pipeline.stages.MaskModel;
+import org.openpnp.vision.pipeline.stages.MaskPolygon;
+import org.openpnp.vision.pipeline.stages.MaskRectangle;
+import org.openpnp.vision.pipeline.stages.MatchPartTemplate;
+import org.openpnp.vision.pipeline.stages.MatchTemplate;
+import org.openpnp.vision.pipeline.stages.MinAreaRect;
+import org.openpnp.vision.pipeline.stages.MinAreaRectContours;
+import org.openpnp.vision.pipeline.stages.FitEllipseContours;
+import org.openpnp.vision.pipeline.stages.Normalize;
+import org.openpnp.vision.pipeline.stages.OrientRotatedRects;
+import org.openpnp.vision.pipeline.stages.ReadModelProperty;
+import org.openpnp.vision.pipeline.stages.ReadPartTemplateImage;
+import org.openpnp.vision.pipeline.stages.Rotate;
+import org.openpnp.vision.pipeline.stages.ScriptRun;
+import org.openpnp.vision.pipeline.stages.SetColor;
+import org.openpnp.vision.pipeline.stages.SimpleBlobDetector;
+import org.openpnp.vision.pipeline.stages.SizeCheck;
+import org.openpnp.vision.pipeline.stages.Threshold;
+import org.openpnp.vision.pipeline.stages.ThresholdAdaptive;
+import org.openpnp.vision.pipeline.stages.WritePartTemplateImage;
+import org.openpnp.vision.pipeline.stages.ActuatorWrite;
+
+/**
+ * A JPanel based component for editing a CvPipeline. Allows the user to add and remove stages,
+ * modify properties of each stage, see the image and model results from each stage and export and
+ * import the pipeline from the clipboard.
+ * 
+ * The static method #registerStageClass can be used to register a CvStage implementation with this
+ * component, allowing the user to select the implementation from the list when creating a new
+ * stage.
+ * 
+ * The core CvStage classes are automatically registered during startup.
+ */
+@SuppressWarnings("serial")
+public class CvPipelineEditor extends JPanel {
+    static {
+        stageClasses = new HashSet<>();
+        registerStageClass(AdaptiveHistogramEqualize.class);
+        registerStageClass(BlurMedian.class);
+        registerStageClass(BlurGaussian.class);
+        registerStageClass(ClosestModel.class);
+        registerStageClass(Add.class);
+        registerStageClass(ComposeResult.class);
+        registerStageClass(ConvertColor.class);
+        registerStageClass(ConvertModelToPoints.class);
+        registerStageClass(ConvertModelToKeyPoints.class);
+        registerStageClass(CreateFootprintTemplateImage.class);
+        registerStageClass(CreateModelTemplateImage.class);
+        registerStageClass(CreateShapeTemplateImage.class);
+        registerStageClass(DetectCirclesHough.class);
+        registerStageClass(DetectLinesHough.class);
+        registerStageClass(DetectEdgesCanny.class);
+        registerStageClass(DetectEdgesRobertsCross.class);
+        registerStageClass(DetectEdgesLaplacian.class);
+        registerStageClass(DetectFixedCirclesHough.class);
+        registerStageClass(DilateModel.class);
+        registerStageClass(DrawCircles.class);
+        registerStageClass(DrawContours.class);
+        registerStageClass(DrawImageCenter.class);
+        registerStageClass(DrawKeyPoints.class);
+        registerStageClass(DrawRotatedRects.class);
+        registerStageClass(DrawEllipses.class);
+        registerStageClass(DrawTemplateMatches.class);
+        registerStageClass(FilterContours.class);
+        registerStageClass(FilterRects.class);
+        registerStageClass(FindContours.class);
+        registerStageClass(GrabCut.class);
+        registerStageClass(HistogramEqualize.class);
+        registerStageClass(ImageCapture.class);
+        registerStageClass(ImageRead.class);
+        registerStageClass(ImageRecall.class);
+        registerStageClass(ImageWrite.class);
+        registerStageClass(ImageWriteDebug.class);
+        registerStageClass(MaskCircle.class);
+        registerStageClass(MaskHsv.class);
+        registerStageClass(MaskModel.class);
+        registerStageClass(MaskPolygon.class);
+        registerStageClass(MaskRectangle.class);
+        registerStageClass(MatchTemplate.class);
+        registerStageClass(MatchPartTemplate.class);
+        registerStageClass(MinAreaRect.class);
+        registerStageClass(MinAreaRectContours.class);
+        registerStageClass(FitEllipseContours.class);
+        registerStageClass(Normalize.class);
+        registerStageClass(OrientRotatedRects.class);
+        registerStageClass(ReadModelProperty.class);
+        registerStageClass(ReadPartTemplateImage.class);
+        registerStageClass(Rotate.class);
+        registerStageClass(SetColor.class);
+        registerStageClass(ScriptRun.class);
+        registerStageClass(SimpleBlobDetector.class);
+        registerStageClass(SizeCheck.class);
+        registerStageClass(Threshold.class);
+        registerStageClass(ThresholdAdaptive.class);
+        registerStageClass(WritePartTemplateImage.class);
+        registerStageClass(ActuatorWrite.class);
+        
+    }
+
+    private final static Set<Class<? extends CvStage>> stageClasses;
+
+    private final CvPipeline pipeline;
+    private PipelinePanel pipelinePanel;
+    private ResultsPanel resultsPanel;
+
+    public CvPipelineEditor(CvPipeline pipeline) {
+        this.pipeline = pipeline;
+
+        setLayout(new BorderLayout(0, 0));
+
+        JSplitPane inputAndOutputSplitPane = new JSplitPane();
+        inputAndOutputSplitPane.setContinuousLayout(true);
+        add(inputAndOutputSplitPane, BorderLayout.CENTER);
+
+        resultsPanel = new ResultsPanel(this);
+        inputAndOutputSplitPane.setRightComponent(resultsPanel);
+        pipelinePanel = new PipelinePanel(this);
+        inputAndOutputSplitPane.setLeftComponent(pipelinePanel);
+        
+        addHierarchyListener(new HierarchyListener() {
+            @Override
+            public void hierarchyChanged(HierarchyEvent e) {
+                inputAndOutputSplitPane.setDividerLocation(0.25);
+            }
+        });
+        
+        process();
+    }
+    
+    public void initializeFocus() {
+        pipelinePanel.initializeFocus();    	
+    }
+    
+    public CvPipeline getPipeline() {
+        return pipeline;
+    }
+
+    public void process() {
+        getPipeline().process();
+        resultsPanel.refresh();
+    }
+
+    public void stageSelected(CvStage stage) {
+        resultsPanel.setSelectedStage(stage);
+    }
+
+    public static Set<Class<? extends CvStage>> getStageClasses() {
+        return Collections.unmodifiableSet(stageClasses);
+    }
+
+    public static void registerStageClass(Class<? extends CvStage> cls) {
+        stageClasses.add(cls);
+    }
+}
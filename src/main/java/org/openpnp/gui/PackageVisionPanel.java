--- conflicted
+++ resolved
@@ -23,10 +23,6 @@
 import java.awt.Dimension;
 import java.awt.event.ActionEvent;
 
-<<<<<<< HEAD
-import javax.swing.*;
-import javax.swing.border.EtchedBorder;
-=======
 import javax.swing.AbstractAction;
 import javax.swing.Action;
 import javax.swing.JComboBox;
@@ -38,7 +34,6 @@
 import javax.swing.JTextField;
 import javax.swing.JToolBar;
 import javax.swing.ListSelectionModel;
->>>>>>> bc68fda5
 import javax.swing.border.TitledBorder;
 import javax.swing.event.ListSelectionEvent;
 import javax.swing.event.ListSelectionListener;
@@ -87,6 +82,12 @@
         propertiesPanel.setBorder(
                 new TitledBorder(null, "Settings",
                         TitledBorder.LEADING, TitledBorder.TOP, null));
+        propertiesPanel.setLayout(new FormLayout(
+                new ColumnSpec[] {FormSpecs.RELATED_GAP_COLSPEC, FormSpecs.DEFAULT_COLSPEC,
+                        FormSpecs.RELATED_GAP_COLSPEC, ColumnSpec.decode("default:grow"),},
+                new RowSpec[] {FormSpecs.RELATED_GAP_ROWSPEC, FormSpecs.DEFAULT_ROWSPEC,
+                        FormSpecs.RELATED_GAP_ROWSPEC, FormSpecs.DEFAULT_ROWSPEC,
+                        FormSpecs.RELATED_GAP_ROWSPEC, FormSpecs.DEFAULT_ROWSPEC,}));
 
         JLabel lblUnits = new JLabel("Units");
         propertiesPanel.add(lblUnits, "2, 2, right, default");

--- conflicted
+++ resolved
@@ -111,13 +111,10 @@
     public static Icon nozzleDualCam = getIcon("/icons/nozzle-cam.svg", 96, 96);
 
     public static Icon milestone = getIcon("/icons/milestone.svg", 96, 96);
-<<<<<<< HEAD
+    public static Icon comAxisTransform = getIcon("/icons/cam-axis-transform.svg", 283, 283);
     public static Icon safeZFixed = getIcon("/icons/safe-z-fixed.svg", 96, 96);
     public static Icon safeZDynamic = getIcon("/icons/safe-z-dynamic.svg", 96, 96);
     public static Icon safeZCapture = getIcon("/icons/safe-z-capture.svg", 96, 96);
-=======
-    public static Icon comAxisTransform = getIcon("/icons/cam-axis-transform.svg", 283, 283);
->>>>>>> ff4cd6d6
 
     public static Icon getIcon(String resourceName, int width, int height) {
         if (resourceName.endsWith(".svg")) {

/*
 * Copyright (C) 2011 Jason von Nieda <jason@vonnieda.org>
 * 
 * This file is part of OpenPnP.
 * 
 * OpenPnP is free software: you can redistribute it and/or modify it under the terms of the GNU
 * General Public License as published by the Free Software Foundation, either version 3 of the
 * License, or (at your option) any later version.
 * 
 * OpenPnP is distributed in the hope that it will be useful, but WITHOUT ANY WARRANTY; without even
 * the implied warranty of MERCHANTABILITY or FITNESS FOR A PARTICULAR PURPOSE. See the GNU General
 * Public License for more details.
 * 
 * You should have received a copy of the GNU General Public License along with OpenPnP. If not, see
 * <http://www.gnu.org/licenses/>.
 * 
 * For more information about OpenPnP visit http://openpnp.org
 */

package org.openpnp.spi;

import java.util.List;

import org.openpnp.model.Identifiable;
import org.openpnp.model.Location;
import org.openpnp.model.Named;


/**
 * A Head is a movable group of components attached to a Machine. Components which can be attached
 * consist of Nozzles, Actuators and Cameras. A Head itself is not directly movable, but can be
 * moved by moving any one of it's components. When any attached component is moved in (at least) X
 * or Y, it is expected that all components attached to the Head also move in the same axes.
 */
public interface Head extends Identifiable, Named, WizardConfigurable, PropertySheetHolder {
    /**
     * Get a list of Nozzles that are attached to this head.
     * 
     * @return
     */
    public List<Nozzle> getNozzles();

    /**
     * Get the Nozzle attached to this Head that has the specified id.
     * 
     * @param id
     * @return
     */
    public Nozzle getNozzle(String id);

    /**
     * Get a list of Actuators that are attached to this Head.
     * 
     * @return
     */
    public List<Actuator> getActuators();

    /**
     * Get the Actuator attached to this Head that has the specified id.
     * 
     * @param id
     * @return
     */
    public Actuator getActuator(String id);

    /**
     * Get the Actuator attached to this Head that has the specified name.
     * Returns null if the name is null or empty.
     * 
     * @param id
     * @return
     */
    public Actuator getActuatorByName(String name);

    /**
     * Get a list of Cameras that are attached to this Head.
     * 
     * @return
     */
    public List<Camera> getCameras();

    /**
     * Get the Camera attached to this Head that has the specified id.
     * 
     * @param id
     * @return
     */
    public Camera getCamera(String id);

    /**
     * Directs the Head to move to it's home position and to move any attached devices to their home
     * positions.
     */
    void home() throws Exception;

    public void addCamera(Camera camera) throws Exception;

    public void removeCamera(Camera camera);

    public void addNozzle(Nozzle nozzle) throws Exception;

    public void removeNozzle(Nozzle nozzle);

    public void addActuator(Actuator actuator) throws Exception;

    public void removeActuator(Actuator actuator);

    public void moveToSafeZ(double speed) throws Exception;

    public void moveToSafeZ() throws Exception;

    public Camera getDefaultCamera() throws Exception;

    public Nozzle getDefaultNozzle() throws Exception;

    public void setMachine(Machine machine);
    
    public Machine getMachine();
    
    public Location getParkLocation();

    /**
     * Returns true if any nozzle on the Head is currently carrying a part.
     * @return
     */
    public boolean isCarryingPart(); 

    /**
     * Returns the maximum speed percentage allowed by any parts being carried
     * by the Nozzles on the Head. The slowest part will dictate the max.
     * @return
     */
	public double getMaxPartSpeed(); 
	
    public Actuator getZProbe(); 
<<<<<<< HEAD

    public boolean isInsideSoftLimits(HeadMountable hm, Location location) throws Exception;
=======
    
    public Actuator getPump(); 
>>>>>>> eec6b138
}<|MERGE_RESOLUTION|>--- conflicted
+++ resolved
@@ -133,11 +133,8 @@
 	public double getMaxPartSpeed(); 
 	
     public Actuator getZProbe(); 
-<<<<<<< HEAD
+    
+    public Actuator getPump(); 
 
     public boolean isInsideSoftLimits(HeadMountable hm, Location location) throws Exception;
-=======
-    
-    public Actuator getPump(); 
->>>>>>> eec6b138
 }
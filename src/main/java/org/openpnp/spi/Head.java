--- conflicted
+++ resolved
@@ -136,14 +136,11 @@
     
     public Actuator getPump(); 
 
-<<<<<<< HEAD
-=======
     /**
      * Returns true if the given HeadMountable can go to the specified location within soft-limits.
      * @param hm
      * @param location
      * @return
      */
->>>>>>> 58d160fc
     public boolean isInsideSoftLimits(HeadMountable hm, Location location) throws Exception;
 }
--- conflicted
+++ resolved
@@ -655,11 +655,7 @@
                         }
                         if (positionTolerant || Math.abs(cameraFeederY - center.getY()) < positionTolerance) {
                             if (positionTolerant || Math.abs(cameraFeederX - center.getX()) < pocketRange) {
-<<<<<<< HEAD
                                     if (angleTolerant || Math.abs(Utils2D.angleNorm(angle - 0)) < angleTolerance) {
-=======
-                                if (angleTolerant || Math.abs(angleNorm(angle - 0)) < angleTolerance) {
->>>>>>> cafa0e72
                                     if (mmSize.getX() > blindMin && mmSize.getX() < blindMax && mmSize.getY() > blindMin && mmSize.getY() < blindMax
                                             && mmSize.getX()/mmSize.getY() < blindAspect 
                                             && mmSize.getY()/mmSize.getX() < blindAspect) {

package org.openpnp.machine.reference.driver;

import java.awt.*;
import java.awt.geom.AffineTransform;
import java.awt.geom.Rectangle2D;
import java.awt.image.BufferedImage;
import java.io.IOException;
<<<<<<< HEAD
import java.util.ArrayList;
import java.util.Arrays;
import java.util.HashSet;
import java.util.Iterator;
=======
import java.util.*;
>>>>>>> 2d62f06c
import java.util.List;
import java.util.concurrent.LinkedBlockingQueue;
import java.util.concurrent.TimeUnit;
import java.util.concurrent.TimeoutException;
import java.util.regex.Matcher;
import java.util.regex.Pattern;

import org.openpnp.gui.support.PropertySheetWizardAdapter;
import org.openpnp.machine.reference.ReferenceActuator;
import org.openpnp.machine.reference.ReferenceDriver;
import org.openpnp.machine.reference.ReferenceHead;
import org.openpnp.machine.reference.ReferenceHeadMountable;
import org.openpnp.machine.reference.ReferenceNozzle;
<<<<<<< HEAD
import org.openpnp.machine.reference.driver.wizards.GcodeDriverConfigurationWizard;
import org.openpnp.model.LengthUnit;
import org.openpnp.model.Location;
import org.openpnp.spi.HeadMountable;
import org.openpnp.spi.Nozzle;
import org.openpnp.spi.PropertySheetHolder;
=======
import org.openpnp.model.*;
import org.openpnp.spi.*;
>>>>>>> 2d62f06c
import org.openpnp.spi.base.SimplePropertySheetHolder;
import org.openpnp.util.MovableUtils;
import org.openpnp.util.Utils2D;
import org.simpleframework.xml.Attribute;
import org.simpleframework.xml.Element;
import org.simpleframework.xml.ElementList;
import org.simpleframework.xml.Root;
import org.simpleframework.xml.core.Commit;
import org.slf4j.Logger;
import org.slf4j.LoggerFactory;

import com.google.common.base.Joiner;

@Root
public class GcodeDriver extends AbstractSerialPortDriver implements Runnable {
    private static final Logger logger = LoggerFactory.getLogger(GcodeDriver.class);

    public enum CommandType {
        COMMAND_CONFIRM_REGEX,
        CONNECT_COMMAND,
        ENABLE_COMMAND,
        DISABLE_COMMAND,
        HOME_COMMAND("Id", "Name"),
        PUMP_ON_COMMAND,
        PUMP_OFF_COMMAND,
        MOVE_TO_COMMAND(true, "Id", "Name", "FeedRate", "X", "Y", "Z", "Rotation"),
        MOVE_TO_COMPLETE_REGEX(true),
        PICK_COMMAND(true, "Id", "Name"),
        PLACE_COMMAND(true, "Id", "Name"),
        ACTUATE_BOOLEAN_COMMAND(true, "Id", "Name", "Index", "BooleanValue", "True", "False"),
        ACTUATE_DOUBLE_COMMAND(true, "Id", "Name", "Index", "DoubleValue", "IntegerValue");

        final boolean headMountable;
        final String[] variableNames;

        private CommandType() {
            this(false);
        }

        private CommandType(boolean headMountable) {
            this(headMountable, new String[] {});
        }

        private CommandType(String... variableNames) {
            this(false, variableNames);
        }

        private CommandType(boolean headMountable, String... variableNames) {
            this.headMountable = headMountable;
            this.variableNames = variableNames;
        }
    }

    public static class Command {
        @Attribute(required = false)
        public String headMountableId;

        @Attribute(required = true)
        public CommandType type;

        @ElementList(required = false, inline = true, entry = "text")
        public ArrayList<String> commands = new ArrayList<>();

        public Command(String headMountableId, CommandType type, String text) {
            this.headMountableId = headMountableId;
            this.type = type;
            if (text != null) {
                text.replaceAll("\r", "");
                String[] commands = text.split("\n");
                this.commands.addAll(Arrays.asList(commands));
            }
        }

        public String getCommand() {
            return Joiner.on('\n').join(commands);
        }

        private Command() {

        }
    }

    @Attribute(required = false)
    protected LengthUnit units = LengthUnit.Millimeters;

    @Attribute(required = false)
    protected int maxFeedRate = 1000;

    @Attribute(required = false)
    protected int timeoutMilliseconds = 5000;

    @Attribute(required = false)
    protected int connectWaitTimeMilliseconds = 1000;

    @Element(required = false)
    protected Location homeLocation = null;

    /////////////////////////////////////////////////////////////////////
    // Note, the commands below are deprecated in favor of the
    // Commands pattern. They are being left here as to not break
    // existing configs and will be removed in a couple months.
    // The existing commands will be automatically moved into the
    // default Commands on the first run of this code.
    /////////////////////////////////////////////////////////////////////
    @Element(required = false)
    @Deprecated
    protected String commandConfirmRegex = null;

    @Element(required = false)
    @Deprecated
    protected String connectCommand = null;

    @Element(required = false)
    @Deprecated
    protected String enableCommand = null;

    @Element(required = false)
    @Deprecated
    protected String disableCommand = null;

    @Element(required = false)
    @Deprecated
    protected String homeCommand = null;

    @Element(required = false)
<<<<<<< HEAD
    @Deprecated
    protected String pumpOnCommand = null;

    @Element(required = false)
    @Deprecated
    protected String pumpOffCommand = null;
=======
    protected Location homingFiducialLocation=null;
>>>>>>> 2d62f06c

    /**
     * This command has special handling for the X, Y, Z and Rotation variables. If the move does
     * not change one of these variables that variable is replaced with the empty string, removing
     * it from the command. This allows Gcode to be sent containing only the components that are
     * being used which is important for some controllers when moving an "extruder" for the C axis.
     * The end result is that if a move contains only a change in the C axis only the C axis value
     * will be sent.
     */
    @Element(required = false)
    @Deprecated
    protected String moveToCommand = null;

    @Element(required = false)
    @Deprecated
    protected String moveToCompleteRegex = null;

    @Element(required = false)
    @Deprecated
    protected String pickCommand = null;

    @Element(required = false)
    @Deprecated
    protected String placeCommand = null;

    @Element(required = false)
    @Deprecated
    protected String actuateBooleanCommand = null;

    @Element(required = false)
    @Deprecated
    protected String actuateDoubleCommand = null;
    /////////////////////////////////////////////////////////////////////
    // End of deprecated commands
    /////////////////////////////////////////////////////////////////////

    @ElementList(required = false, inline = true)
    public ArrayList<Command> commands = new ArrayList<>();

    @ElementList(required = false)
    protected List<ReferenceDriver> subDrivers = new ArrayList<>();

    @ElementList(required = false)
    protected List<Axis> axes = new ArrayList<>();

    private Thread readerThread;
    private boolean disconnectRequested;
    private boolean connected;
    private LinkedBlockingQueue<String> responseQueue = new LinkedBlockingQueue<>();
    private Set<Nozzle> pickedNozzles = new HashSet<>();

    @Commit
    public void commit() {
        // Create the default axis set
        if (axes.isEmpty()) {
            double x = 0, y = 0, z = 0, rotation = 0;
            if (this.homeLocation != null) {
                x = homeLocation.getX();
                y = homeLocation.getY();
                z = homeLocation.getZ();
                rotation = homeLocation.getRotation();
                this.homeLocation = null;
            }
            axes.add(new Axis("x", Axis.Type.X, x, "*"));
            axes.add(new Axis("y", Axis.Type.Y, y, "*"));
            axes.add(new Axis("z", Axis.Type.Z, z, "*"));
            axes.add(new Axis("rotation", Axis.Type.Rotation, rotation, "*"));
        }
        // Migrate old commands to new style
        if (commands.isEmpty()) {
            // Make sure that the command confirm regex always gets a default.
            if (commandConfirmRegex == null) {
                commandConfirmRegex = "^ok.*";
            }
            commands.add(new Command(null, CommandType.COMMAND_CONFIRM_REGEX, commandConfirmRegex));
            commands.add(new Command(null, CommandType.CONNECT_COMMAND, connectCommand));
            commands.add(new Command(null, CommandType.ENABLE_COMMAND, enableCommand));
            commands.add(new Command(null, CommandType.DISABLE_COMMAND, disableCommand));
            commands.add(new Command(null, CommandType.HOME_COMMAND, homeCommand));
            commands.add(new Command(null, CommandType.PUMP_ON_COMMAND, pumpOnCommand));
            commands.add(new Command(null, CommandType.PUMP_OFF_COMMAND, pumpOffCommand));
            commands.add(
                    new Command(null, CommandType.ACTUATE_BOOLEAN_COMMAND, actuateBooleanCommand));
            commands.add(
                    new Command(null, CommandType.ACTUATE_DOUBLE_COMMAND, actuateDoubleCommand));
            commands.add(new Command(null, CommandType.MOVE_TO_COMMAND, moveToCommand));
            commands.add(
                    new Command(null, CommandType.MOVE_TO_COMPLETE_REGEX, moveToCompleteRegex));
            commands.add(new Command(null, CommandType.PICK_COMMAND, pickCommand));
            commands.add(new Command(null, CommandType.PLACE_COMMAND, placeCommand));
            // Clean up any null commands. This is done here instead of individual checks
            // above just to make the code cleaner and prettier.
            for (Iterator<Command> i = commands.iterator(); i.hasNext();) {
                if (i.next().commands.isEmpty()) {
                    i.remove();
                }
            }
            commandConfirmRegex = null;
            connectCommand = null;
            enableCommand = null;
            disableCommand = null;
            homeCommand = null;
            pumpOnCommand = null;
            pumpOffCommand = null;
            actuateBooleanCommand = null;
            actuateDoubleCommand = null;
            moveToCommand = null;
            moveToCompleteRegex = null;
            pickCommand = null;
            placeCommand = null;
        }
    }

    public synchronized void connect() throws Exception {
        super.connect();

        connected = false;
        readerThread = new Thread(this);
        readerThread.start();

        // Wait a bit while the controller starts up
        Thread.sleep(connectWaitTimeMilliseconds);

        // Consume any startup messages
        try {
            while (!sendCommand(null, 250).isEmpty());
        }
        catch (Exception e) {

        }

        // Disable the machine
        setEnabled(false);

        // Send startup Gcode
        sendGcode(getCommand(null, CommandType.CONNECT_COMMAND));

        connected = true;
    }

    @Override
    public void setEnabled(boolean enabled) throws Exception {
        if (enabled && !connected) {
            connect();
        }
        if (connected) {
            if (enabled) {
                sendGcode(getCommand(null, CommandType.ENABLE_COMMAND));
            }
            else {
                sendGcode(getCommand(null, CommandType.DISABLE_COMMAND));
            }
        }

        for (ReferenceDriver driver : subDrivers) {
            driver.setEnabled(enabled);
        }
    }

    @Override
    public void home(ReferenceHead head) throws Exception {
        // Home is sent with an infinite timeout since it's tough to tell how long it will
        // take.
        String command = getCommand(null, CommandType.HOME_COMMAND);
        command = substituteVariable(command, "Id", head.getId());
        command = substituteVariable(command, "Name", head.getName());
        sendGcode(command, -1);

        for (Axis axis : axes) {
            axis.setCoordinate(axis.getHomeCoordinate());
        }

        for (ReferenceDriver driver : subDrivers) {
            driver.home(head);
        }

        /*
                The head camera for nozzle-1 should now be (if everything has homed correctly)
                directly above the homing pin in the machine bed, use the head camera scan
                for this and make sure this is exactly central - otherwise we move the camera
                until it is, and then reset all the axis back to 0,0,0,0 as this is calibrated
                home.
         */
        Part homePart=Configuration.get().getPart("FIDUCIAL-HOME");
        if (homePart != null) {
            Location tmp = new Location(LengthUnit.Millimeters,0.0,0.0,0.0,0.0);
            Camera camera = Configuration.get().getMachine().getDefaultHead().getDefaultCamera();
            // camera.moveTo(tmp);
            Location homeOffset = Configuration.get().getMachine().getFiducialLocator().getHomeFiducialLocation(tmp,homePart);

            // homeOffset contains the offset, but we are not really concerned with that,
            // we just reset everything back to 0 at this point.
            for (Axis axis : axes) {
                axis.setCoordinate(axis.getHomeCoordinate());
            }
        }
        else
        {
            throw new Exception(String.format(
                    "Unable to find the homing fiducial in config"));

        }
    }

    public Axis getAxis(HeadMountable hm, Axis.Type type) {
        for (Axis axis : axes) {
            if (axis.getType() == type && (axis.getHeadMountableIds().contains("*")
                    || axis.getHeadMountableIds().contains(hm.getId()))) {
                return axis;
            }
        }
        return null;
    }

    public String getCommand(HeadMountable hm, CommandType type) {
        // If a HeadMountable is specified, see if we can find a match
        // for both the HeadMountable ID and the command type.
        if (type.headMountable && hm != null) {
            for (Command c : commands) {
                if (hm.getId().equals(c.headMountableId) && type == c.type) {
                    return c.getCommand();
                }
            }
        }
        // If not, see if we can find a match for the command type with a
        // null or * HeadMountable ID.
        for (Command c : commands) {
            if ((c.headMountableId == null || c.headMountableId.equals("*")) && type == c.type) {
                return c.getCommand();
            }
        }
        // No matches were found.
        return null;
    }

    @Override
    public Location getLocation(ReferenceHeadMountable hm) {
        Axis xAxis = getAxis(hm, Axis.Type.X);
        Axis yAxis = getAxis(hm, Axis.Type.Y);
        Axis zAxis = getAxis(hm, Axis.Type.Z);
        Axis rotationAxis = getAxis(hm, Axis.Type.Rotation);

        Location location =
                new Location(units, xAxis == null ? 0 : xAxis.getTransformedCoordinate(hm),
                        yAxis == null ? 0 : yAxis.getTransformedCoordinate(hm),
                        zAxis == null ? 0 : zAxis.getTransformedCoordinate(hm),
                        rotationAxis == null ? 0 : rotationAxis.getTransformedCoordinate(hm))
                                .add(hm.getHeadOffsets());
        return location;
    }

    @Override
    public void moveTo(ReferenceHeadMountable hm, Location location, double speed)
            throws Exception {
        location = location.convertToUnits(units);

        location = location.subtract(hm.getHeadOffsets());

        double x = location.getX();
        double y = location.getY();
        double z = location.getZ();
        double rotation = location.getRotation();

        Axis xAxis = getAxis(hm, Axis.Type.X);
        Axis yAxis = getAxis(hm, Axis.Type.Y);
        Axis zAxis = getAxis(hm, Axis.Type.Z);
        Axis rotationAxis = getAxis(hm, Axis.Type.Rotation);

        // Handle NaNs, which means don't move this axis for this move. We set the appropriate
        // axis reference to null, which we'll check for later.
        if (Double.isNaN(x)) {
            xAxis = null;
        }
        if (Double.isNaN(y)) {
            yAxis = null;
        }
        if (Double.isNaN(z)) {
            zAxis = null;
        }
        if (Double.isNaN(rotation)) {
            rotationAxis = null;
        }

        // If no axes are included in the move, there's nothing to do, so just return.
        if (xAxis == null && yAxis == null && zAxis == null && rotationAxis == null) {
            return;
        }

        // For each included axis, if the axis has a transform, transform the target coordinate to
        // it's raw value.
        if (xAxis != null && xAxis.getTransform() != null) {
            x = xAxis.getTransform().toRaw(xAxis, hm, x);
        }
        if (yAxis != null && yAxis.getTransform() != null) {
            y = yAxis.getTransform().toRaw(yAxis, hm, y);
        }
        if (zAxis != null && zAxis.getTransform() != null) {
            z = zAxis.getTransform().toRaw(zAxis, hm, z);
        }
        if (rotationAxis != null && rotationAxis.getTransform() != null) {
            rotation = rotationAxis.getTransform().toRaw(rotationAxis, hm, rotation);
        }

        boolean emptyMove = true;

        String command = getCommand(hm, CommandType.MOVE_TO_COMMAND);
        command = substituteVariable(command, "Id", hm.getId());
        command = substituteVariable(command, "Name", hm.getName());
        command = substituteVariable(command, "FeedRate", maxFeedRate * speed);

        if (xAxis == null || xAxis.getCoordinate() == x) {
            command = substituteVariable(command, "X", null);
        }
        else {
            command = substituteVariable(command, "X", x);
            emptyMove = false;
            if (xAxis.getPreMoveCommand() != null) {
                sendGcode(xAxis.getPreMoveCommand());
            }
        }

        if (yAxis == null || yAxis.getCoordinate() == y) {
            command = substituteVariable(command, "Y", null);
        }
        else {
            command = substituteVariable(command, "Y", y);
            emptyMove = false;
            if (yAxis.getPreMoveCommand() != null) {
                sendGcode(yAxis.getPreMoveCommand());
            }
        }

        if (zAxis == null || zAxis.getCoordinate() == z) {
            command = substituteVariable(command, "Z", null);
        }
        else {
            command = substituteVariable(command, "Z", z);
            emptyMove = false;
            if (zAxis.getPreMoveCommand() != null) {
                sendGcode(zAxis.getPreMoveCommand());
            }
        }

        if (rotationAxis == null || rotationAxis.getCoordinate() == rotation) {
            command = substituteVariable(command, "Rotation", null);
        }
        else {
            command = substituteVariable(command, "Rotation", rotation);
            emptyMove = false;
            if (rotationAxis.getPreMoveCommand() != null) {
                sendGcode(rotationAxis.getPreMoveCommand());
            }
        }

        // No axes were included in the move, so there is nothing to do.
        if (emptyMove) {
            return;
        }

        List<String> responses = sendGcode(command);

        /*
         * If moveToCompleteRegex is specified we need to wait until we match the regex in a
         * response before continuing. We first search the initial responses from the command for
         * the regex. If it's not found we then collect responses for up to timeoutMillis while
         * searching the responses for the regex. As soon as it is matched we continue. If it's not
         * matched within the timeout we throw an Exception.
         */
        String moveToCompleteRegex = getCommand(hm, CommandType.MOVE_TO_COMPLETE_REGEX);
        if (moveToCompleteRegex != null) {
            if (!containsMatch(responses, moveToCompleteRegex)) {
                long t = System.currentTimeMillis();
                boolean done = false;
                while (!done && System.currentTimeMillis() - t < timeoutMilliseconds) {
                    done = containsMatch(sendCommand(null, 250), moveToCompleteRegex);
                }
                if (!done) {
                    throw new Exception("Timed out waiting for move to complete.");
                }
            }
        }

        // And save the final values on the axes.
        if (xAxis != null) {
            xAxis.setCoordinate(x);
        }
        if (yAxis != null) {
            yAxis.setCoordinate(y);
        }
        if (zAxis != null) {
            zAxis.setCoordinate(z);
        }
        if (rotationAxis != null) {
            rotationAxis.setCoordinate(rotation);
        }

        for (ReferenceDriver driver : subDrivers) {
            driver.moveTo(hm, location, speed);
        }
    }

    private boolean containsMatch(List<String> responses, String regex) {
        for (String response : responses) {
            if (response.matches(regex)) {
                return true;
            }
        }
        return false;
    }

    @Override
    public void pick(ReferenceNozzle nozzle) throws Exception {
        pickedNozzles.add(nozzle);
        if (pickedNozzles.size() > 0) {
            sendGcode(getCommand(nozzle, CommandType.PUMP_ON_COMMAND));
        }

        String command = getCommand(nozzle, CommandType.PICK_COMMAND);
        command = substituteVariable(command, "Id", nozzle.getId());
        command = substituteVariable(command, "Name", nozzle.getName());
        sendGcode(command);

        for (ReferenceDriver driver : subDrivers) {
            driver.pick(nozzle);
        }
    }

    @Override
    public void place(ReferenceNozzle nozzle) throws Exception {
        String command = getCommand(nozzle, CommandType.PLACE_COMMAND);
        command = substituteVariable(command, "Id", nozzle.getId());
        command = substituteVariable(command, "Name", nozzle.getName());
        sendGcode(command);

        pickedNozzles.remove(nozzle);
        if (pickedNozzles.size() < 1) {
            sendGcode(getCommand(nozzle, CommandType.PUMP_OFF_COMMAND));
        }

        for (ReferenceDriver driver : subDrivers) {
            driver.place(nozzle);
        }
    }


    @Override
    public void actuate(ReferenceActuator actuator, boolean on) throws Exception {
        String command = getCommand(actuator, CommandType.ACTUATE_BOOLEAN_COMMAND);
        command = substituteVariable(command, "Id", actuator.getId());
        command = substituteVariable(command, "Name", actuator.getName());
        command = substituteVariable(command, "Index", actuator.getIndex());
        command = substituteVariable(command, "BooleanValue", on);
        command = substituteVariable(command, "True", on ? on : null);
        command = substituteVariable(command, "False", on ? null : on);
        sendGcode(command);

        for (ReferenceDriver driver : subDrivers) {
            driver.actuate(actuator, on);
        }
    }

    @Override
    public void actuate(ReferenceActuator actuator, double value) throws Exception {
        String command = getCommand(actuator, CommandType.ACTUATE_DOUBLE_COMMAND);
        command = substituteVariable(command, "Id", actuator.getId());
        command = substituteVariable(command, "Name", actuator.getName());
        command = substituteVariable(command, "Index", actuator.getIndex());
        command = substituteVariable(command, "DoubleValue", value);
        command = substituteVariable(command, "IntegerValue", (int) value);
        sendGcode(command);

        for (ReferenceDriver driver : subDrivers) {
            driver.actuate(actuator, value);
        }
    }

    public synchronized void disconnect() {
        disconnectRequested = true;
        connected = false;

        try {
            if (readerThread != null && readerThread.isAlive()) {
                readerThread.join();
            }
        }
        catch (Exception e) {
            logger.error("disconnect()", e);
        }

        try {
            super.disconnect();
        }
        catch (Exception e) {
            logger.error("disconnect()", e);
        }
        disconnectRequested = false;
    }

    @Override
    public void close() throws IOException {
        super.close();

        for (ReferenceDriver driver : subDrivers) {
            driver.close();
        }
    }

    protected List<String> sendGcode(String gCode) throws Exception {
        return sendGcode(gCode, timeoutMilliseconds);
    }

    protected List<String> sendGcode(String gCode, long timeout) throws Exception {
        if (gCode == null) {
            return new ArrayList<>();
        }
        List<String> responses = new ArrayList<>();
        for (String command : gCode.split("\n")) {
            command = command.trim();
            if (command.length() == 0) {
                continue;
            }
            responses.addAll(sendCommand(command, timeout));
        }
        return responses;
    }

    protected List<String> sendCommand(String command) throws Exception {
        return sendCommand(command, timeoutMilliseconds);
    }

    protected List<String> sendCommand(String command, long timeout) throws Exception {
        List<String> responses = new ArrayList<>();

        // Read any responses that might be queued up so that when we wait
        // for a response to a command we actually wait for the one we expect.
        responseQueue.drainTo(responses);

        logger.debug("sendCommand({}, {})...", command, timeout);

        // Send the command, if one was specified
        if (command != null) {
            logger.trace(">> " + command);
            output.write(command.getBytes());
            output.write("\n".getBytes());
        }

        // Collect responses till we find one with the confirmation or we timeout. Return
        // the collected responses.
        if (timeout == -1) {
            timeout = Long.MAX_VALUE;
        }
        long t = System.currentTimeMillis();
        boolean found = false;
        // Loop until we've timed out
        while (System.currentTimeMillis() - t < timeout) {
            // Wait to see if a response came in. We wait up until the number of millis remaining
            // in the timeout.
            String response = responseQueue.poll(timeout - (System.currentTimeMillis() - t),
                    TimeUnit.MILLISECONDS);
            // If no response yet, try again.
            if (response == null) {
                continue;
            }
            // Store the response that was received
            responses.add(response);
            // If the response is an ok or error we're done
            if (response.matches(getCommand(null, CommandType.COMMAND_CONFIRM_REGEX))) {
                found = true;
                break;
            }
        }
        // If a command was specified and no confirmation was found it's a timeout error.
        if (command != null && !found) {
            throw new Exception("Timeout waiting for response to " + command);
        }

        // Read any additional responses that came in after the initial one.
        responseQueue.drainTo(responses);

        logger.debug("sendCommand({}, {}) => {}",
                new Object[] {command, timeout == Long.MAX_VALUE ? -1 : timeout, responses});
        return responses;
    }

    public void run() {
        while (!disconnectRequested) {
            String line;
            try {
                line = readLine().trim();
            }
            catch (TimeoutException ex) {
                continue;
            }
            catch (IOException e) {
                logger.error("Read error", e);
                return;
            }
            line = line.trim();
            logger.trace("<< " + line);
            responseQueue.offer(line);
        }
    }

    /**
     * Find matches of variables in the format {Name:Format} and replace them with the specified
     * value formatted using String.format with the specified Format. Format is optional and
     * defaults to %s. A null value replaces the variable with "".
     */
    static protected String substituteVariable(String command, String name, Object value) {
        if (command == null) {
            return command;
        }
        StringBuffer sb = new StringBuffer();
        Matcher matcher = Pattern.compile("\\{(\\w+)(?::(.+?))?\\}").matcher(command);
        while (matcher.find()) {
            String n = matcher.group(1);
            if (!n.equals(name)) {
                continue;
            }
            String format = matcher.group(2);
            if (format == null) {
                format = "%s";
            }
            String v = "";
            if (value != null) {
                v = String.format((Locale) null, format, value);
            }
            matcher.appendReplacement(sb, v);
        }
        matcher.appendTail(sb);
        return sb.toString();
    }

    @Override
    public PropertySheetHolder[] getChildPropertySheetHolders() {
        ArrayList<PropertySheetHolder> children = new ArrayList<>();
        if (!subDrivers.isEmpty()) {
            children.add(new SimplePropertySheetHolder("Sub-Drivers", subDrivers));
        }
        return children.toArray(new PropertySheetHolder[] {});
    }

    @Override
    public PropertySheet[] getPropertySheets() {
        return new PropertySheet[] {
                new PropertySheetWizardAdapter(super.getConfigurationWizard(), "Serial"),
                new PropertySheetWizardAdapter(new GcodeDriverConfigurationWizard(this), "Gcode")};
    }

    public static class Axis {
        public enum Type {
            X,
            Y,
            Z,
            Rotation
        };

        @Attribute
        private String name;

        @Attribute
        private Type type;

        @Attribute(required = false)
        private double homeCoordinate = 0;

        @ElementList(required = false)
        private Set<String> headMountableIds = new HashSet<String>();

        @Element(required = false)
        private AxisTransform transform;

        @Element(required = false)
        private String preMoveCommand;

        /**
         * Stores the current value for this axis.
         */
        private double coordinate = 0;

        public Axis() {

        }

        public Axis(String name, Type type, double homeCoordinate, String... headMountableIds) {
            this.name = name;
            this.type = type;
            this.homeCoordinate = homeCoordinate;
            this.headMountableIds.addAll(Arrays.asList(headMountableIds));
        }

        public String getName() {
            return name;
        }

        public void setName(String name) {
            this.name = name;
        }

        public Type getType() {
            return type;
        }

        public void setType(Type type) {
            this.type = type;
        }

        public double getCoordinate() {
            return coordinate;
        }

        public void setCoordinate(double coordinate) {
            this.coordinate = coordinate;
        }

        public double getHomeCoordinate() {
            return homeCoordinate;
        }

        public void setHomeCoordinate(double homeCoordinate) {
            this.homeCoordinate = homeCoordinate;
        }

        public double getTransformedCoordinate(HeadMountable hm) {
            if (this.transform != null) {
                return transform.toTransformed(this, hm, this.coordinate);
            }
            return this.coordinate;
        }

        public Set<String> getHeadMountableIds() {
            return headMountableIds;
        }

        public void setHeadMountableIds(Set<String> headMountableIds) {
            this.headMountableIds = headMountableIds;
        }

        public AxisTransform getTransform() {
            return transform;
        }

        public void setTransform(AxisTransform transform) {
            this.transform = transform;
        }

        public String getPreMoveCommand() {
            return preMoveCommand;
        }

        public void setPreMoveCommand(String preMoveCommand) {
            this.preMoveCommand = preMoveCommand;
        }
    }

    public interface AxisTransform {
        /**
         * Transform the specified raw coordinate into it's corresponding transformed coordinate.
         * The transformed coordinate is what the user sees, while the raw coordinate is what the
         * motion controller sees.
         * 
         * @param hm
         * @param rawCoordinate
         * @return
         */
        public double toTransformed(Axis axis, HeadMountable hm, double rawCoordinate);

        /**
         * Transform the specified transformed coordinate into it's corresponding raw coordinate.
         * The transformed coordinate is what the user sees, while the raw coordinate is what the
         * motion controller sees.
         * 
         * @param hm
         * @param transformedCoordinate
         * @return
         */
        public double toRaw(Axis axis, HeadMountable hm, double transformedCoordinate);
    }

    /**
     * An AxisTransform for heads with dual linear Z axes powered by one motor. The two Z axes are
     * defined as normal and negated. Normal gets the raw coordinate value and negated gets the same
     * value negated. So, as normal moves up, negated moves down.
     */
    public static class NegatingTransform implements AxisTransform {
        @Element
        private String negatedHeadMountableId;

        @Override
        public double toTransformed(Axis axis, HeadMountable hm, double rawCoordinate) {
            if (hm.getId().equals(negatedHeadMountableId)) {
                return -rawCoordinate;
            }
            return rawCoordinate;
        }

        @Override
        public double toRaw(Axis axis, HeadMountable hm, double transformedCoordinate) {
            // Since we're just negating the value of the coordinate we can just
            // use the same function.
            return toTransformed(axis, hm, transformedCoordinate);
        }
    }
}<|MERGE_RESOLUTION|>--- conflicted
+++ resolved
@@ -1,19 +1,13 @@
 package org.openpnp.machine.reference.driver;
 
-import java.awt.*;
-import java.awt.geom.AffineTransform;
-import java.awt.geom.Rectangle2D;
-import java.awt.image.BufferedImage;
 import java.io.IOException;
-<<<<<<< HEAD
 import java.util.ArrayList;
 import java.util.Arrays;
 import java.util.HashSet;
 import java.util.Iterator;
-=======
-import java.util.*;
->>>>>>> 2d62f06c
 import java.util.List;
+import java.util.Locale;
+import java.util.Set;
 import java.util.concurrent.LinkedBlockingQueue;
 import java.util.concurrent.TimeUnit;
 import java.util.concurrent.TimeoutException;
@@ -26,20 +20,16 @@
 import org.openpnp.machine.reference.ReferenceHead;
 import org.openpnp.machine.reference.ReferenceHeadMountable;
 import org.openpnp.machine.reference.ReferenceNozzle;
-<<<<<<< HEAD
 import org.openpnp.machine.reference.driver.wizards.GcodeDriverConfigurationWizard;
+import org.openpnp.model.Configuration;
 import org.openpnp.model.LengthUnit;
 import org.openpnp.model.Location;
+import org.openpnp.model.Part;
+import org.openpnp.spi.Camera;
 import org.openpnp.spi.HeadMountable;
 import org.openpnp.spi.Nozzle;
 import org.openpnp.spi.PropertySheetHolder;
-=======
-import org.openpnp.model.*;
-import org.openpnp.spi.*;
->>>>>>> 2d62f06c
 import org.openpnp.spi.base.SimplePropertySheetHolder;
-import org.openpnp.util.MovableUtils;
-import org.openpnp.util.Utils2D;
 import org.simpleframework.xml.Attribute;
 import org.simpleframework.xml.Element;
 import org.simpleframework.xml.ElementList;
@@ -132,7 +122,11 @@
     protected int connectWaitTimeMilliseconds = 1000;
 
     @Element(required = false)
+    @Deprecated
     protected Location homeLocation = null;
+
+    @Element(required = false)
+    protected Location homingFiducialLocation = null;
 
     /////////////////////////////////////////////////////////////////////
     // Note, the commands below are deprecated in favor of the
@@ -162,16 +156,12 @@
     protected String homeCommand = null;
 
     @Element(required = false)
-<<<<<<< HEAD
     @Deprecated
     protected String pumpOnCommand = null;
 
     @Element(required = false)
     @Deprecated
     protected String pumpOffCommand = null;
-=======
-    protected Location homingFiducialLocation=null;
->>>>>>> 2d62f06c
 
     /**
      * This command has special handling for the X, Y, Z and Rotation variables. If the move does
@@ -349,18 +339,18 @@
         }
 
         /*
-                The head camera for nozzle-1 should now be (if everything has homed correctly)
-                directly above the homing pin in the machine bed, use the head camera scan
-                for this and make sure this is exactly central - otherwise we move the camera
-                until it is, and then reset all the axis back to 0,0,0,0 as this is calibrated
-                home.
+         * The head camera for nozzle-1 should now be (if everything has homed correctly) directly
+         * above the homing pin in the machine bed, use the head camera scan for this and make sure
+         * this is exactly central - otherwise we move the camera until it is, and then reset all
+         * the axis back to 0,0,0,0 as this is calibrated home.
          */
-        Part homePart=Configuration.get().getPart("FIDUCIAL-HOME");
+        Part homePart = Configuration.get().getPart("FIDUCIAL-HOME");
         if (homePart != null) {
-            Location tmp = new Location(LengthUnit.Millimeters,0.0,0.0,0.0,0.0);
+            Location tmp = new Location(LengthUnit.Millimeters, 0.0, 0.0, 0.0, 0.0);
             Camera camera = Configuration.get().getMachine().getDefaultHead().getDefaultCamera();
             // camera.moveTo(tmp);
-            Location homeOffset = Configuration.get().getMachine().getFiducialLocator().getHomeFiducialLocation(tmp,homePart);
+            Location homeOffset = Configuration.get().getMachine().getFiducialLocator()
+                    .getHomeFiducialLocation(tmp, homePart);
 
             // homeOffset contains the offset, but we are not really concerned with that,
             // we just reset everything back to 0 at this point.
@@ -368,10 +358,8 @@
                 axis.setCoordinate(axis.getHomeCoordinate());
             }
         }
-        else
-        {
-            throw new Exception(String.format(
-                    "Unable to find the homing fiducial in config"));
+        else {
+            throw new Exception(String.format("Unable to find the homing fiducial in config"));
 
         }
     }
